--- conflicted
+++ resolved
@@ -4,429 +4,5 @@
 mod rpc;
 mod system_domain;
 
-<<<<<<< HEAD
-use domain_client_executor::SystemExecutor;
-use domain_client_executor_gossip::ExecutorGossipParams;
-use futures::channel::mpsc;
-use futures::Stream;
-use jsonrpsee::tracing;
-use pallet_transaction_payment_rpc::TransactionPaymentRuntimeApi;
-use sc_client_api::{BlockBackend, StateBackendFor};
-use sc_consensus::ForkChoiceStrategy;
-use sc_consensus_subspace::notification::SubspaceNotificationStream;
-use sc_executor::{NativeElseWasmExecutor, NativeExecutionDispatch};
-use sc_network::NetworkService;
-use sc_service::{
-    BuildNetworkParams, Configuration as ServiceConfiguration, NetworkStarter, PartialComponents,
-    SpawnTasksParams, TFullBackend, TFullClient, TaskManager,
-};
-use sc_telemetry::{Telemetry, TelemetryWorker, TelemetryWorkerHandle};
-use sc_utils::mpsc::tracing_unbounded;
-use sp_api::{ApiExt, BlockT, ConstructRuntimeApi, Metadata, NumberFor, ProvideRuntimeApi};
-use sp_block_builder::BlockBuilder;
-use sp_blockchain::HeaderBackend;
-use sp_consensus::SelectChain;
-use sp_consensus_slots::Slot;
-use sp_core::crypto::Ss58Codec;
-use sp_core::traits::SpawnEssentialNamed;
-use sp_domains::ExecutorApi;
-use sp_messenger::RelayerApi;
-use sp_offchain::OffchainWorkerApi;
-use sp_session::SessionKeys;
-use sp_transaction_pool::runtime_api::TaggedTransactionQueue;
-use std::sync::Arc;
-use subspace_core_primitives::Blake2b256Hash;
-use subspace_runtime_primitives::Index as Nonce;
-use substrate_frame_rpc_system::AccountNonceApi;
-use system_domain_runtime::opaque::Block;
-use system_domain_runtime::{AccountId, Balance, Hash};
-use system_runtime_primitives::{RelayerId, SystemDomainApi};
-
-/// Native executor instance.
-pub struct SystemDomainRuntimeExecutor;
-
-impl NativeExecutionDispatch for SystemDomainRuntimeExecutor {
-    type ExtendHostFunctions = frame_benchmarking::benchmarking::HostFunctions;
-
-    fn dispatch(method: &str, data: &[u8]) -> Option<Vec<u8>> {
-        system_domain_runtime::api::dispatch(method, data)
-    }
-
-    fn native_version() -> sc_executor::NativeVersion {
-        system_domain_runtime::native_version()
-    }
-}
-
-/// Domain full client.
-pub type FullClient<RuntimeApi, ExecutorDispatch> =
-    TFullClient<Block, RuntimeApi, NativeElseWasmExecutor<ExecutorDispatch>>;
-
-pub type FullBackend = sc_service::TFullBackend<Block>;
-
-pub type FullPool<RuntimeApi, ExecutorDispatch> = sc_transaction_pool::BasicPool<
-    sc_transaction_pool::FullChainApi<FullClient<RuntimeApi, ExecutorDispatch>, Block>,
-    Block,
->;
-
-/// Starts a `ServiceBuilder` for a full service.
-///
-/// Use this macro if you don't actually need the full service, but just the builder in order to
-/// be able to perform chain operations.
-#[allow(clippy::type_complexity)]
-fn new_partial<RuntimeApi, Executor>(
-    config: &ServiceConfiguration,
-) -> Result<
-    PartialComponents<
-        FullClient<RuntimeApi, Executor>,
-        TFullBackend<Block>,
-        (),
-        sc_consensus::DefaultImportQueue<Block, FullClient<RuntimeApi, Executor>>,
-        sc_transaction_pool::FullPool<Block, FullClient<RuntimeApi, Executor>>,
-        (
-            Option<Telemetry>,
-            Option<TelemetryWorkerHandle>,
-            NativeElseWasmExecutor<Executor>,
-            SubspaceNotificationStream<NumberFor<Block>>,
-        ),
-    >,
-    sc_service::Error,
->
-where
-    RuntimeApi:
-        ConstructRuntimeApi<Block, FullClient<RuntimeApi, Executor>> + Send + Sync + 'static,
-    RuntimeApi::RuntimeApi: TaggedTransactionQueue<Block>
-        + ApiExt<Block, StateBackend = StateBackendFor<TFullBackend<Block>, Block>>,
-    Executor: NativeExecutionDispatch + 'static,
-{
-    let telemetry = config
-        .telemetry_endpoints
-        .clone()
-        .filter(|x| !x.is_empty())
-        .map(|endpoints| -> Result<_, sc_telemetry::Error> {
-            let worker = TelemetryWorker::new(16)?;
-            let telemetry = worker.handle().new_telemetry(endpoints);
-            Ok((worker, telemetry))
-        })
-        .transpose()?;
-
-    let executor = NativeElseWasmExecutor::new(
-        config.wasm_method,
-        config.default_heap_pages,
-        config.max_runtime_instances,
-        config.runtime_cache_size,
-    );
-
-    let (client, backend, keystore_container, task_manager) = sc_service::new_full_parts(
-        config,
-        telemetry.as_ref().map(|(_, telemetry)| telemetry.handle()),
-        executor.clone(),
-    )?;
-    let client = Arc::new(client);
-
-    let telemetry_worker_handle = telemetry.as_ref().map(|(worker, _)| worker.handle());
-
-    let telemetry = telemetry.map(|(worker, telemetry)| {
-        task_manager
-            .spawn_handle()
-            .spawn("telemetry", None, worker.run());
-        telemetry
-    });
-
-    let transaction_pool = sc_transaction_pool::BasicPool::new_full(
-        config.transaction_pool.clone(),
-        config.role.is_authority().into(),
-        config.prometheus_registry(),
-        task_manager.spawn_essential_handle(),
-        client.clone(),
-    );
-
-    let (import_queue, import_block_notification_stream) =
-        domain_client_consensus_relay_chain::import_queue(
-            client.clone(),
-            &task_manager.spawn_essential_handle(),
-            config.prometheus_registry(),
-        )?;
-
-    let params = PartialComponents {
-        backend,
-        client,
-        import_queue,
-        keystore_container,
-        task_manager,
-        transaction_pool,
-        select_chain: (),
-        other: (
-            telemetry,
-            telemetry_worker_handle,
-            executor,
-            import_block_notification_stream,
-        ),
-    };
-
-    Ok(params)
-}
-
-type SystemDomainExecutor<PBlock, PClient, RuntimeApi, ExecutorDispatch> = SystemExecutor<
-    Block,
-    PBlock,
-    FullClient<RuntimeApi, ExecutorDispatch>,
-    PClient,
-    FullPool<RuntimeApi, ExecutorDispatch>,
-    FullBackend,
-    NativeElseWasmExecutor<ExecutorDispatch>,
->;
-
-/// Full node along with some other components.
-pub struct NewFull<C, CodeExecutor, PBlock, PClient, RuntimeApi, ExecutorDispatch>
-where
-    PBlock: BlockT,
-    ExecutorDispatch: NativeExecutionDispatch + 'static,
-    RuntimeApi: ConstructRuntimeApi<Block, FullClient<RuntimeApi, ExecutorDispatch>>
-        + Send
-        + Sync
-        + 'static,
-    RuntimeApi::RuntimeApi: ApiExt<Block, StateBackend = StateBackendFor<TFullBackend<Block>, Block>>
-        + Metadata<Block>
-        + BlockBuilder<Block>
-        + OffchainWorkerApi<Block>
-        + SessionKeys<Block>
-        + SystemDomainApi<Block, AccountId, NumberFor<PBlock>, PBlock::Hash>
-        + TaggedTransactionQueue<Block>
-        + AccountNonceApi<Block, AccountId, Nonce>
-        + TransactionPaymentRuntimeApi<Block, Balance>,
-{
-    /// Task manager.
-    pub task_manager: TaskManager,
-    /// Full client.
-    pub client: C,
-    /// Backend.
-    pub backend: Arc<FullBackend>,
-    /// Code executor.
-    pub code_executor: Arc<CodeExecutor>,
-    /// Network.
-    pub network: Arc<sc_network::NetworkService<Block, <Block as BlockT>::Hash>>,
-    /// RPCHandlers to make RPC queries.
-    pub rpc_handlers: sc_service::RpcHandlers,
-    /// Network starter.
-    pub network_starter: NetworkStarter,
-    /// Executor.
-    pub executor: SystemDomainExecutor<PBlock, PClient, RuntimeApi, ExecutorDispatch>,
-}
-
-/// Secondary chain configuration.
-pub struct Configuration {
-    service_config: ServiceConfiguration,
-    maybe_relayer_id: Option<RelayerId>,
-}
-
-/// Configuration error for secondary chain.
-#[derive(Debug)]
-pub enum ConfigurationError {
-    /// Emits when the relayer id is invalid.
-    InvalidRelayerId,
-}
-
-impl Configuration {
-    pub fn new(
-        service_config: ServiceConfiguration,
-        maybe_relayer_id: Option<String>,
-    ) -> Result<Self, ConfigurationError> {
-        let maybe_relayer_id = match maybe_relayer_id {
-            None => None,
-            Some(relayer_id) => {
-                let relayer_id = RelayerId::from_ss58check(&relayer_id)
-                    .map_err(|_| ConfigurationError::InvalidRelayerId)?;
-                Some(relayer_id)
-            }
-        };
-
-        Ok(Configuration {
-            service_config,
-            maybe_relayer_id,
-        })
-    }
-}
-
-/// Start a node with the given parachain `Configuration` and relay chain `Configuration`.
-///
-/// This is the actual implementation that is abstract over the executor and the runtime api.
-pub async fn new_full<PBlock, PClient, SC, IBNS, NSNS, RuntimeApi, ExecutorDispatch>(
-    mut secondary_chain_config: Configuration,
-    primary_chain_client: Arc<PClient>,
-    primary_network: Arc<NetworkService<PBlock, PBlock::Hash>>,
-    select_chain: &SC,
-    imported_block_notification_stream: IBNS,
-    new_slot_notification_stream: NSNS,
-    block_import_throttling_buffer_size: u32,
-) -> sc_service::error::Result<
-    NewFull<
-        Arc<FullClient<RuntimeApi, ExecutorDispatch>>,
-        NativeElseWasmExecutor<ExecutorDispatch>,
-        PBlock,
-        PClient,
-        RuntimeApi,
-        ExecutorDispatch,
-    >,
->
-where
-    PBlock: BlockT,
-    PClient: HeaderBackend<PBlock>
-        + BlockBackend<PBlock>
-        + ProvideRuntimeApi<PBlock>
-        + Send
-        + Sync
-        + 'static,
-    PClient::Api: ExecutorApi<PBlock, Hash>,
-    SC: SelectChain<PBlock>,
-    IBNS: Stream<Item = (NumberFor<PBlock>, ForkChoiceStrategy, mpsc::Sender<()>)> + Send + 'static,
-    NSNS: Stream<Item = (Slot, Blake2b256Hash)> + Send + 'static,
-    RuntimeApi: ConstructRuntimeApi<Block, FullClient<RuntimeApi, ExecutorDispatch>>
-        + Send
-        + Sync
-        + 'static,
-    RuntimeApi::RuntimeApi: ApiExt<Block, StateBackend = StateBackendFor<TFullBackend<Block>, Block>>
-        + Metadata<Block>
-        + BlockBuilder<Block>
-        + OffchainWorkerApi<Block>
-        + SessionKeys<Block>
-        + SystemDomainApi<Block, AccountId, NumberFor<PBlock>, PBlock::Hash>
-        + TaggedTransactionQueue<Block>
-        + AccountNonceApi<Block, AccountId, Nonce>
-        + TransactionPaymentRuntimeApi<Block, Balance>
-        + RelayerApi<Block, RelayerId, NumberFor<Block>>,
-    ExecutorDispatch: NativeExecutionDispatch + 'static,
-{
-    // TODO: Do we even need block announcement on secondary node?
-    // secondary_chain_config.announce_block = false;
-
-    secondary_chain_config
-        .service_config
-        .network
-        .extra_sets
-        .push(domain_client_executor_gossip::executor_gossip_peers_set_config());
-
-    let params = new_partial(&secondary_chain_config.service_config)?;
-
-    let (mut telemetry, _telemetry_worker_handle, code_executor, import_block_notification_stream) =
-        params.other;
-
-    let client = params.client.clone();
-    let backend = params.backend.clone();
-
-    let validator = secondary_chain_config.service_config.role.is_authority();
-    let transaction_pool = params.transaction_pool.clone();
-    let mut task_manager = params.task_manager;
-    let (network, system_rpc_tx, tx_handler_controller, network_starter) =
-        sc_service::build_network(BuildNetworkParams {
-            config: &secondary_chain_config.service_config,
-            client: client.clone(),
-            transaction_pool: transaction_pool.clone(),
-            spawn_handle: task_manager.spawn_handle(),
-            import_queue: params.import_queue,
-            // TODO: we might want to re-enable this some day.
-            block_announce_validator_builder: None,
-            warp_sync: None,
-        })?;
-
-    let rpc_builder = {
-        let client = client.clone();
-        let transaction_pool = transaction_pool.clone();
-        let chain_spec = secondary_chain_config
-            .service_config
-            .chain_spec
-            .cloned_box();
-
-        Box::new(move |deny_unsafe, _| {
-            let deps = crate::rpc::FullDeps {
-                client: client.clone(),
-                pool: transaction_pool.clone(),
-                chain_spec: chain_spec.cloned_box(),
-                deny_unsafe,
-            };
-
-            crate::rpc::create_full(deps).map_err(Into::into)
-        })
-    };
-
-    let rpc_handlers = sc_service::spawn_tasks(SpawnTasksParams {
-        rpc_builder,
-        client: client.clone(),
-        transaction_pool: transaction_pool.clone(),
-        task_manager: &mut task_manager,
-        config: secondary_chain_config.service_config,
-        keystore: params.keystore_container.sync_keystore(),
-        backend: backend.clone(),
-        network: network.clone(),
-        system_rpc_tx,
-        tx_handler_controller,
-        telemetry: telemetry.as_mut(),
-    })?;
-
-    let code_executor = Arc::new(code_executor);
-
-    let spawn_essential = task_manager.spawn_essential_handle();
-    let (bundle_sender, bundle_receiver) = tracing_unbounded("domain_bundle_stream");
-
-    let executor = SystemExecutor::new(
-        primary_chain_client,
-        primary_network,
-        &spawn_essential,
-        select_chain,
-        imported_block_notification_stream,
-        new_slot_notification_stream,
-        client.clone(),
-        Box::new(task_manager.spawn_handle()),
-        transaction_pool,
-        Arc::new(bundle_sender),
-        backend.clone(),
-        code_executor.clone(),
-        validator,
-        params.keystore_container.sync_keystore(),
-        block_import_throttling_buffer_size,
-    )
-    .await?;
-
-    let executor_gossip =
-        domain_client_executor_gossip::start_gossip_worker(ExecutorGossipParams {
-            network: network.clone(),
-            executor: executor.clone(),
-            bundle_receiver,
-        });
-    spawn_essential.spawn_essential_blocking("domain-gossip", None, Box::pin(executor_gossip));
-
-    if let Some(relayer_id) = secondary_chain_config.maybe_relayer_id {
-        tracing::info!(
-            "Starting system domain relayer with relayer_id[{:?}]",
-            relayer_id
-        );
-        let relayer_worker = domain_client_message_relayer::worker::relay_system_domain_messages(
-            relayer_id,
-            client.clone(),
-            import_block_notification_stream.subscribe(),
-            network.clone(),
-        );
-
-        spawn_essential.spawn_essential_blocking(
-            "system-domain-relayer",
-            None,
-            Box::pin(relayer_worker),
-        );
-    }
-
-    let new_full = NewFull {
-        task_manager,
-        client,
-        backend,
-        code_executor,
-        network,
-        rpc_handlers,
-        network_starter,
-        executor,
-    };
-
-    Ok(new_full)
-}
-=======
 pub use self::core_domain::{new_full as new_full_core, NewFull as NewFullCore};
-pub use self::system_domain::{new_full, NewFull};
->>>>>>> 2f2242ef
+pub use self::system_domain::{new_full, Configuration, NewFull};