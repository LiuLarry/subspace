--- conflicted
+++ resolved
@@ -59,21 +59,15 @@
 use std::error::Error;
 use std::marker::PhantomData;
 use std::sync::Arc;
-<<<<<<< HEAD
 use std::time;
 use subspace_core_primitives::{Blake2b256Hash, Solution};
 use subspace_fraud_proof::domain_extrinsics_builder::SystemDomainExtrinsicsBuilder;
 use subspace_fraud_proof::invalid_state_transition_proof::InvalidStateTransitionProofVerifier;
 use subspace_fraud_proof::verifier_api::VerifierClient;
-=======
-use subspace_networking::libp2p::identity;
-use subspace_proof_of_space::Table;
->>>>>>> adac4cbe
 use subspace_runtime_primitives::opaque::Block;
 use subspace_runtime_primitives::{AccountId, Hash};
 use subspace_service::tx_pre_validator::PrimaryChainTxPreValidator;
 use subspace_service::FullSelectChain;
-use subspace_solving::create_chunk_signature;
 use subspace_test_client::{chain_spec, Backend, Client, FraudProofVerifier, TestExecutorDispatch};
 use subspace_test_runtime::{RuntimeApi, RuntimeCall, UncheckedExtrinsic, SLOT_DURATION};
 use subspace_transaction_pool::bundle_validator::BundleValidator;
@@ -177,97 +171,10 @@
     }
 }
 
-<<<<<<< HEAD
 type StorageChanges = sp_api::StorageChanges<backend::StateBackendFor<Backend, Block>, Block>;
 
 type TxPreValidator =
     PrimaryChainTxPreValidator<Block, Client, FraudProofVerifier, BundleValidator<Block, Client>>;
-=======
-/// Run a test validator node that uses the test runtime.
-///
-/// The node will be using an in-memory socket, therefore you need to provide boot nodes if you
-/// want it to be connected to other nodes.
-pub async fn run_validator_node<PosTable>(
-    tokio_handle: tokio::runtime::Handle,
-    key: Sr25519Keyring,
-    boot_nodes: Vec<MultiaddrWithPeerId>,
-    run_farmer: bool,
-    force_authoring: bool,
-    force_synced: bool,
-    base_path: BasePath,
-) -> (PrimaryTestNode, NetworkStarter)
-where
-    PosTable: Table,
-{
-    let primary_chain_config = node_config(
-        tokio_handle,
-        key,
-        boot_nodes,
-        run_farmer,
-        force_authoring,
-        force_synced,
-        base_path,
-    );
-    let multiaddr = primary_chain_config.network.listen_addresses[0].clone();
-    let executor = NativeElseWasmExecutor::<TestExecutorDispatch>::new(
-        primary_chain_config.wasm_method,
-        primary_chain_config.default_heap_pages,
-        primary_chain_config.max_runtime_instances,
-        primary_chain_config.runtime_cache_size,
-    );
-
-    let primary_chain_node = {
-        let span = sc_tracing::tracing::info_span!(
-            sc_tracing::logging::PREFIX_LOG_SPAN,
-            name = primary_chain_config.network.node_name.as_str()
-        );
-        let _enter = span.enter();
-
-        let primary_chain_config = SubspaceConfiguration {
-            base: primary_chain_config,
-            force_new_slot_notifications: true,
-            subspace_networking: SubspaceNetworking::Create {
-                config: DsnConfig {
-                    base_path: None,
-                    listen_on: vec!["/ip4/127.0.0.1/tcp/0"
-                        .parse()
-                        .expect("Correct multiaddr; qed")],
-                    bootstrap_nodes: vec![],
-                    reserved_peers: vec![],
-                    keypair: identity::Keypair::generate_ed25519(),
-                    allow_non_global_addresses_in_dht: true,
-                    max_out_connections: 50,
-                    max_in_connections: 50,
-                    max_pending_out_connections: 150,
-                    max_pending_in_connections: 150,
-                    target_connections: 50,
-                },
-                piece_cache_size: 1024 * 1024 * 1024,
-            },
-            segment_publish_concurrency: NonZeroUsize::new(10).unwrap(),
-            sync_from_dsn: false,
-        };
-
-        let partial_components =
-            subspace_service::new_partial::<PosTable, RuntimeApi, TestExecutorDispatch>(
-                &primary_chain_config,
-            )
-            .expect("Failed to create Subspace primary node");
-
-        subspace_service::new_full::<PosTable, _, _, _>(
-            primary_chain_config,
-            partial_components,
-            false,
-            SlotProportion::new(98f32 / 100f32),
-        )
-        .await
-        .expect("Failed to create Subspace primary node")
-    };
-
-    if run_farmer {
-        start_farmer::<PosTable>(&primary_chain_node);
-    }
->>>>>>> adac4cbe
 
 /// A mock Subspace primary node instance used for testing.
 pub struct MockPrimaryNode {
@@ -402,14 +309,10 @@
             sc_transaction_pool::notification_future(client.clone(), transaction_pool.clone()),
         );
 
-        let mock_solution = {
-            let mut gs = Solution::genesis_solution(
-                FarmerPublicKey::unchecked_from(key.public().0),
-                key.to_account_id(),
-            );
-            gs.chunk_signature = create_chunk_signature(&key.pair().into(), &gs.chunk.to_bytes());
-            gs
-        };
+        let mock_solution = Solution::genesis_solution(
+            FarmerPublicKey::unchecked_from(key.public().0),
+            key.to_account_id(),
+        );
 
         MockPrimaryNode {
             task_manager,
@@ -763,7 +666,6 @@
     }
 }
 
-<<<<<<< HEAD
 #[async_trait::async_trait]
 impl<Inner, Client, Block> BlockImport<Block> for MockBlockImport<Inner, Client, Block>
 where
@@ -829,57 +731,5 @@
         block: BlockCheckParams<Block>,
     ) -> Result<ImportResult, Self::Error> {
         self.inner.check_block(block).await.map_err(Into::into)
-=======
-#[cfg(test)]
-mod tests {
-    use super::run_validator_node;
-    use sc_service::BasePath;
-    use sp_keyring::Sr25519Keyring::{Alice, Bob};
-    use subspace_proof_of_space::shim::ShimTable;
-    use tempfile::TempDir;
-
-    type PosTable = ShimTable;
-
-    // TODO: always enable the test to catch any potential regressions.
-    #[substrate_test_utils::test]
-    #[ignore]
-    async fn test_primary_node_catching_up() {
-        let directory = TempDir::new().expect("Must be able to create temporary directory");
-
-        let mut builder = sc_cli::LoggerBuilder::new("");
-        builder.with_colors(false);
-        let _ = builder.init();
-
-        let tokio_handle = tokio::runtime::Handle::current();
-
-        // start alice
-        let (alice, alice_network_starter) = run_validator_node::<PosTable>(
-            tokio_handle.clone(),
-            Alice,
-            vec![],
-            true,
-            true,
-            true,
-            BasePath::new(directory.path().join("alice")),
-        )
-        .await;
-
-        alice_network_starter.start_network();
-
-        let (bob, bob_network_starter) = run_validator_node::<PosTable>(
-            tokio_handle.clone(),
-            Bob,
-            vec![alice.addr],
-            false,
-            false,
-            false,
-            BasePath::new(directory.path().join("bob")),
-        )
-        .await;
-
-        bob_network_starter.start_network();
-
-        bob.wait_for_blocks(10).await;
->>>>>>> adac4cbe
     }
 }