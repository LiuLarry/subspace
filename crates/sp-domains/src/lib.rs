// Copyright (C) 2021 Subspace Labs, Inc.
// SPDX-License-Identifier: Apache-2.0

// Licensed under the Apache License, Version 2.0 (the "License");
// you may not use this file except in compliance with the License.
// You may obtain a copy of the License at
//
// 	http://www.apache.org/licenses/LICENSE-2.0
//
// Unless required by applicable law or agreed to in writing, software
// distributed under the License is distributed on an "AS IS" BASIS,
// WITHOUT WARRANTIES OR CONDITIONS OF ANY KIND, either express or implied.
// See the License for the specific language governing permissions and
// limitations under the License.

//! Primitives for domains pallet.

#![cfg_attr(not(feature = "std"), no_std)]

pub mod bundle_producer_election;
pub mod core_api;
pub mod extrinsics;
pub mod merkle_tree;
pub mod proof_provider_and_verifier;
pub mod storage;
#[cfg(test)]
mod tests;
pub mod valued_trie;

#[cfg(not(feature = "std"))]
extern crate alloc;

use crate::storage::{RawGenesis, StorageKey};
#[cfg(not(feature = "std"))]
use alloc::string::String;
#[cfg(not(feature = "std"))]
use alloc::vec::Vec;
use bundle_producer_election::{BundleProducerElectionParams, ProofOfElectionError};
use core::num::ParseIntError;
use core::ops::{Add, Sub};
use core::str::FromStr;
use domain_runtime_primitives::MultiAccountId;
use frame_support::storage::storage_prefix;
use frame_support::{Blake2_128Concat, StorageHasher};
use hexlit::hex;
use parity_scale_codec::{Codec, Decode, Encode, MaxEncodedLen};
use scale_info::TypeInfo;
use serde::{Deserialize, Serialize};
use sp_application_crypto::sr25519;
use sp_core::crypto::KeyTypeId;
use sp_core::sr25519::vrf::VrfSignature;
#[cfg(any(feature = "std", feature = "runtime-benchmarks"))]
use sp_core::sr25519::vrf::{VrfPreOutput, VrfProof};
use sp_core::H256;
use sp_runtime::generic::OpaqueDigestItemId;
use sp_runtime::traits::{
    BlakeTwo256, Block as BlockT, CheckedAdd, Hash as HashT, Header as HeaderT, NumberFor, Zero,
};
use sp_runtime::{Digest, DigestItem, OpaqueExtrinsic, Percent};
use sp_runtime_interface::pass_by;
use sp_runtime_interface::pass_by::PassBy;
use sp_std::collections::btree_map::BTreeMap;
use sp_std::collections::btree_set::BTreeSet;
use sp_std::fmt::{Display, Formatter};
use sp_trie::TrieLayout;
use sp_version::RuntimeVersion;
use sp_weights::Weight;
use subspace_core_primitives::crypto::blake3_hash;
use subspace_core_primitives::{bidirectional_distance, Blake3Hash, PotOutput, Randomness, U256};
use subspace_runtime_primitives::{Balance, Moment};

/// Key type for Operator.
pub const KEY_TYPE: KeyTypeId = KeyTypeId(*b"oper");

/// Extrinsics shuffling seed
pub const DOMAIN_EXTRINSICS_SHUFFLING_SEED_SUBJECT: &[u8] = b"extrinsics-shuffling-seed";

mod app {
    use super::KEY_TYPE;
    use sp_application_crypto::{app_crypto, sr25519};

    app_crypto!(sr25519, KEY_TYPE);
}

/// An operator authority signature.
pub type OperatorSignature = app::Signature;

/// An operator authority keypair. Necessarily equivalent to the schnorrkel public key used in
/// the main executor module. If that ever changes, then this must, too.
#[cfg(feature = "std")]
pub type OperatorPair = app::Pair;

/// An operator authority identifier.
pub type OperatorPublicKey = app::Public;

/// A type that implements `BoundToRuntimeAppPublic`, used for operator signing key.
pub struct OperatorKey;

impl sp_runtime::BoundToRuntimeAppPublic for OperatorKey {
    type Public = OperatorPublicKey;
}

/// Stake weight in the domain bundle election.
///
/// Derived from the Balance and can't be smaller than u128.
pub type StakeWeight = u128;

/// The Trie root of all extrinsics included in a bundle.
pub type ExtrinsicsRoot = H256;

/// Type alias for Header Hashing.
pub type HeaderHashingFor<Header> = <Header as HeaderT>::Hashing;
/// Type alias for Header number.
pub type HeaderNumberFor<Header> = <Header as HeaderT>::Number;
/// Type alias for Header hash.
pub type HeaderHashFor<Header> = <Header as HeaderT>::Hash;

/// Unique identifier of a domain.
#[derive(
    Clone,
    Copy,
    Debug,
    Hash,
    Default,
    Eq,
    PartialEq,
    Ord,
    PartialOrd,
    Encode,
    Decode,
    TypeInfo,
    Serialize,
    Deserialize,
    MaxEncodedLen,
)]
pub struct DomainId(u32);

impl From<u32> for DomainId {
    #[inline]
    fn from(x: u32) -> Self {
        Self(x)
    }
}

impl From<DomainId> for u32 {
    #[inline]
    fn from(domain_id: DomainId) -> Self {
        domain_id.0
    }
}

impl FromStr for DomainId {
    type Err = ParseIntError;

    fn from_str(s: &str) -> Result<Self, Self::Err> {
        s.parse::<u32>().map(Into::into)
    }
}

impl Add<DomainId> for DomainId {
    type Output = Self;

    fn add(self, other: DomainId) -> Self {
        Self(self.0 + other.0)
    }
}

impl Sub<DomainId> for DomainId {
    type Output = Self;

    fn sub(self, other: DomainId) -> Self {
        Self(self.0 - other.0)
    }
}

impl CheckedAdd for DomainId {
    fn checked_add(&self, rhs: &Self) -> Option<Self> {
        self.0.checked_add(rhs.0).map(Self)
    }
}

impl DomainId {
    /// Creates a [`DomainId`].
    pub const fn new(id: u32) -> Self {
        Self(id)
    }

    /// Converts the inner integer to little-endian bytes.
    pub fn to_le_bytes(&self) -> [u8; 4] {
        self.0.to_le_bytes()
    }
}

impl Display for DomainId {
    fn fmt(&self, f: &mut Formatter<'_>) -> core::fmt::Result {
        self.0.fmt(f)
    }
}

impl PassBy for DomainId {
    type PassBy = pass_by::Codec<Self>;
}

/// Identifier of a chain.
#[derive(
    Clone,
    Copy,
    Debug,
    Hash,
    Eq,
    PartialEq,
    Ord,
    PartialOrd,
    Encode,
    Decode,
    TypeInfo,
    Serialize,
    Deserialize,
    MaxEncodedLen,
)]
pub enum ChainId {
    Consensus,
    Domain(DomainId),
}

impl ChainId {
    #[inline]
    pub fn consensus_chain_id() -> Self {
        Self::Consensus
    }

    #[inline]
    pub fn is_consensus_chain(&self) -> bool {
        match self {
            ChainId::Consensus => true,
            ChainId::Domain(_) => false,
        }
    }

    #[inline]
    pub fn maybe_domain_chain(&self) -> Option<DomainId> {
        match self {
            ChainId::Consensus => None,
            ChainId::Domain(domain_id) => Some(*domain_id),
        }
    }
}

impl From<u32> for ChainId {
    #[inline]
    fn from(x: u32) -> Self {
        Self::Domain(DomainId::new(x))
    }
}

impl From<DomainId> for ChainId {
    #[inline]
    fn from(x: DomainId) -> Self {
        Self::Domain(x)
    }
}

#[derive(Clone, Debug, Decode, Default, Encode, Eq, PartialEq, TypeInfo)]
pub struct BlockFees<Balance> {
    /// The consensus chain storage fee
    pub consensus_storage_fee: Balance,
    /// The domain execution fee including the storage and compute fee on domain chain,
    /// tip, and the XDM reward.
    pub domain_execution_fee: Balance,
    /// Burned balances on domain chain
    pub burned_balance: Balance,
}

impl<Balance> BlockFees<Balance>
where
    Balance: CheckedAdd,
{
    pub fn new(
        domain_execution_fee: Balance,
        consensus_storage_fee: Balance,
        burned_balance: Balance,
    ) -> Self {
        BlockFees {
            consensus_storage_fee,
            domain_execution_fee,
            burned_balance,
        }
    }

    /// Returns the total fees that was collected and burned on the Domain.
    pub fn total_fees(&self) -> Option<Balance> {
        self.consensus_storage_fee
            .checked_add(&self.domain_execution_fee)
            .and_then(|balance| balance.checked_add(&self.burned_balance))
    }
}

/// Type that holds the transfers(in/out) for a given chain.
#[derive(Debug, Decode, Encode, TypeInfo, PartialEq, Eq, Clone, Default)]
pub struct Transfers<Balance> {
    /// Total transfers that came into the domain.
    pub transfers_in: BTreeMap<ChainId, Balance>,
    /// Total transfers that went out of the domain.
    pub transfers_out: BTreeMap<ChainId, Balance>,
    /// Total transfers from this domain that were reverted.
    pub rejected_transfers_claimed: BTreeMap<ChainId, Balance>,
    /// Total transfers to this domain that were rejected.
    pub transfers_rejected: BTreeMap<ChainId, Balance>,
}

impl<Balance> Transfers<Balance> {
    pub fn is_valid(&self, chain_id: ChainId) -> bool {
        !self.transfers_rejected.contains_key(&chain_id)
            && !self.transfers_in.contains_key(&chain_id)
            && !self.transfers_out.contains_key(&chain_id)
            && !self.rejected_transfers_claimed.contains_key(&chain_id)
    }
}

#[derive(Debug, Decode, Encode, TypeInfo, PartialEq, Eq, Clone)]
pub struct BundleHeader<Number, Hash, DomainHeader: HeaderT, Balance> {
    /// Proof of bundle producer election.
    pub proof_of_election: ProofOfElection<Hash>,
    /// Execution receipt that should extend the receipt chain or add confirmations
    /// to the head receipt.
    pub receipt: ExecutionReceipt<
        Number,
        Hash,
        HeaderNumberFor<DomainHeader>,
        HeaderHashFor<DomainHeader>,
        Balance,
    >,
    /// The total (estimated) weight of all extrinsics in the bundle.
    ///
    /// Used to prevent overloading the bundle with compute.
    pub estimated_bundle_weight: Weight,
    /// The Merkle root of all new extrinsics included in this bundle.
    pub bundle_extrinsics_root: HeaderHashFor<DomainHeader>,
}

impl<Number: Encode, Hash: Encode, DomainHeader: HeaderT, Balance: Encode>
    BundleHeader<Number, Hash, DomainHeader, Balance>
{
    /// Returns the hash of this header.
    pub fn hash(&self) -> HeaderHashFor<DomainHeader> {
        HeaderHashingFor::<DomainHeader>::hash_of(self)
    }
}

/// Header of bundle.
#[derive(Debug, Decode, Encode, TypeInfo, PartialEq, Eq, Clone)]
pub struct SealedBundleHeader<Number, Hash, DomainHeader: HeaderT, Balance> {
    /// Unsealed header.
    pub header: BundleHeader<Number, Hash, DomainHeader, Balance>,
    /// Signature of the bundle.
    pub signature: OperatorSignature,
}

impl<Number: Encode, Hash: Encode, DomainHeader: HeaderT, Balance: Encode>
    SealedBundleHeader<Number, Hash, DomainHeader, Balance>
{
    /// Constructs a new instance of [`SealedBundleHeader`].
    pub fn new(
        header: BundleHeader<Number, Hash, DomainHeader, Balance>,
        signature: OperatorSignature,
    ) -> Self {
        Self { header, signature }
    }

    /// Returns the hash of the inner unsealed header.
    pub fn pre_hash(&self) -> HeaderHashFor<DomainHeader> {
        self.header.hash()
    }

    /// Returns the hash of this header.
    pub fn hash(&self) -> HeaderHashFor<DomainHeader> {
        HeaderHashingFor::<DomainHeader>::hash_of(self)
    }

    pub fn slot_number(&self) -> u64 {
        self.header.proof_of_election.slot_number
    }
}

/// Domain bundle.
#[derive(Debug, Decode, Encode, TypeInfo, PartialEq, Eq, Clone)]
pub struct Bundle<Extrinsic, Number, Hash, DomainHeader: HeaderT, Balance> {
    /// Sealed bundle header.
    pub sealed_header: SealedBundleHeader<Number, Hash, DomainHeader, Balance>,
    /// The accompanying extrinsics.
    pub extrinsics: Vec<Extrinsic>,
}

impl<Extrinsic: Encode, Number: Encode, Hash: Encode, DomainHeader: HeaderT, Balance: Encode>
    Bundle<Extrinsic, Number, Hash, DomainHeader, Balance>
{
    /// Returns the hash of this bundle.
    pub fn hash(&self) -> H256 {
        BlakeTwo256::hash_of(self)
    }

    /// Returns the domain_id of this bundle.
    pub fn domain_id(&self) -> DomainId {
        self.sealed_header.header.proof_of_election.domain_id
    }

    /// Return the `bundle_extrinsics_root`
    pub fn extrinsics_root(&self) -> HeaderHashFor<DomainHeader> {
        self.sealed_header.header.bundle_extrinsics_root
    }

    /// Return the `operator_id`
    pub fn operator_id(&self) -> OperatorId {
        self.sealed_header.header.proof_of_election.operator_id
    }

    /// Return a reference of the execution receipt.
    pub fn receipt(
        &self,
    ) -> &ExecutionReceipt<
        Number,
        Hash,
        HeaderNumberFor<DomainHeader>,
        HeaderHashFor<DomainHeader>,
        Balance,
    > {
        &self.sealed_header.header.receipt
    }

    /// Consumes [`Bundle`] to extract the execution receipt.
    pub fn into_receipt(
        self,
    ) -> ExecutionReceipt<
        Number,
        Hash,
        HeaderNumberFor<DomainHeader>,
        HeaderHashFor<DomainHeader>,
        Balance,
    > {
        self.sealed_header.header.receipt
    }

    /// Return the bundle body size in bytes
    pub fn size(&self) -> u32 {
        self.extrinsics
            .iter()
            .map(|tx| tx.encoded_size() as u32)
            .sum::<u32>()
    }
}

/// Bundle with opaque extrinsics.
pub type OpaqueBundle<Number, Hash, DomainHeader, Balance> =
    Bundle<OpaqueExtrinsic, Number, Hash, DomainHeader, Balance>;

/// List of [`OpaqueBundle`].
pub type OpaqueBundles<Block, DomainHeader, Balance> =
    Vec<OpaqueBundle<NumberFor<Block>, <Block as BlockT>::Hash, DomainHeader, Balance>>;

impl<Extrinsic: Encode, Number, Hash, DomainHeader: HeaderT, Balance>
    Bundle<Extrinsic, Number, Hash, DomainHeader, Balance>
{
    /// Convert a bundle with generic extrinsic to a bundle with opaque extrinsic.
    pub fn into_opaque_bundle(self) -> OpaqueBundle<Number, Hash, DomainHeader, Balance> {
        let Bundle {
            sealed_header,
            extrinsics,
        } = self;
        let opaque_extrinsics = extrinsics
            .into_iter()
            .map(|xt| {
                OpaqueExtrinsic::from_bytes(&xt.encode())
                    .expect("We have just encoded a valid extrinsic; qed")
            })
            .collect();
        OpaqueBundle {
            sealed_header,
            extrinsics: opaque_extrinsics,
        }
    }
}

#[cfg(any(feature = "std", feature = "runtime-benchmarks"))]
pub fn dummy_opaque_bundle<
    Number: Encode,
    Hash: Default + Encode,
    DomainHeader: HeaderT,
    Balance: Encode,
>(
    domain_id: DomainId,
    operator_id: OperatorId,
    receipt: ExecutionReceipt<
        Number,
        Hash,
        HeaderNumberFor<DomainHeader>,
        HeaderHashFor<DomainHeader>,
        Balance,
    >,
) -> OpaqueBundle<Number, Hash, DomainHeader, Balance> {
    use sp_core::crypto::UncheckedFrom;

    let header = BundleHeader {
        proof_of_election: ProofOfElection::dummy(domain_id, operator_id),
        receipt,
        estimated_bundle_weight: Default::default(),
        bundle_extrinsics_root: Default::default(),
    };
    let signature = OperatorSignature::unchecked_from([0u8; 64]);

    OpaqueBundle {
        sealed_header: SealedBundleHeader::new(header, signature),
        extrinsics: Vec::new(),
    }
}

/// A digest of the bundle
#[derive(Debug, Decode, Encode, TypeInfo, PartialEq, Eq, Clone)]
pub struct BundleDigest<Hash> {
    /// The hash of the bundle header
    pub header_hash: Hash,
    /// The Merkle root of all new extrinsics included in this bundle.
    pub extrinsics_root: Hash,
    /// The size of the bundle body in bytes.
    pub size: u32,
}

/// Receipt of a domain block execution.
#[derive(Debug, Decode, Encode, TypeInfo, PartialEq, Eq, Clone)]
pub struct ExecutionReceipt<Number, Hash, DomainNumber, DomainHash, Balance> {
    /// The index of the current domain block that forms the basis of this ER.
    pub domain_block_number: DomainNumber,
    /// The block hash corresponding to `domain_block_number`.
    pub domain_block_hash: DomainHash,
    /// Extrinsic root field of the header of domain block referenced by this ER.
    pub domain_block_extrinsic_root: DomainHash,
    /// The hash of the ER for the last domain block.
    pub parent_domain_block_receipt_hash: DomainHash,
    /// A pointer to the consensus block index which contains all of the bundles that were used to derive and
    /// order all extrinsics executed by the current domain block for this ER.
    pub consensus_block_number: Number,
    /// The block hash corresponding to `consensus_block_number`.
    pub consensus_block_hash: Hash,
    /// All the bundles that being included in the consensus block.
    pub inboxed_bundles: Vec<InboxedBundle<DomainHash>>,
    /// The final state root for the current domain block reflected by this ER.
    ///
    /// Used for verifying storage proofs for domains.
    pub final_state_root: DomainHash,
    /// List of storage roots collected during the domain block execution.
    pub execution_trace: Vec<DomainHash>,
    /// The Merkle root of the execution trace for the current domain block.
    ///
    /// Used for verifying fraud proofs.
    pub execution_trace_root: H256,
    /// Compute and Domain storage fees are shared across operators and Consensus
    /// storage fees are given to the consensus block author.
    pub block_fees: BlockFees<Balance>,
    /// List of transfers from this Domain to other chains
    pub transfers: Transfers<Balance>,
}

impl<Number, Hash, DomainNumber, DomainHash, Balance>
    ExecutionReceipt<Number, Hash, DomainNumber, DomainHash, Balance>
{
    pub fn bundles_extrinsics_roots(&self) -> Vec<&DomainHash> {
        self.inboxed_bundles
            .iter()
            .map(|b| &b.extrinsics_root)
            .collect()
    }

    pub fn valid_bundle_digest_at(&self, index: usize) -> Option<DomainHash>
    where
        DomainHash: Copy,
    {
        match self.inboxed_bundles.get(index).map(|ib| &ib.bundle) {
            Some(BundleValidity::Valid(bundle_digest_hash)) => Some(*bundle_digest_hash),
            _ => None,
        }
    }

    pub fn valid_bundle_digests(&self) -> Vec<DomainHash>
    where
        DomainHash: Copy,
    {
        self.inboxed_bundles
            .iter()
            .filter_map(|b| match b.bundle {
                BundleValidity::Valid(bundle_digest_hash) => Some(bundle_digest_hash),
                BundleValidity::Invalid(_) => None,
            })
            .collect()
    }

    pub fn valid_bundle_indexes(&self) -> Vec<u32> {
        self.inboxed_bundles
            .iter()
            .enumerate()
            .filter_map(|(index, b)| match b.bundle {
                BundleValidity::Valid(_) => Some(index as u32),
                BundleValidity::Invalid(_) => None,
            })
            .collect()
    }
}

impl<
        Number: Encode + Zero,
        Hash: Encode + Default,
        DomainNumber: Encode + Zero,
        DomainHash: Clone + Encode + Default,
        Balance: Encode + Zero + Default,
    > ExecutionReceipt<Number, Hash, DomainNumber, DomainHash, Balance>
{
    /// Returns the hash of this execution receipt.
    pub fn hash<DomainHashing: HashT<Output = DomainHash>>(&self) -> DomainHash {
        DomainHashing::hash_of(self)
    }

    pub fn genesis(
        genesis_state_root: DomainHash,
        genesis_extrinsic_root: DomainHash,
        genesis_domain_block_hash: DomainHash,
    ) -> Self {
        ExecutionReceipt {
            domain_block_number: Zero::zero(),
            domain_block_hash: genesis_domain_block_hash,
            domain_block_extrinsic_root: genesis_extrinsic_root,
            parent_domain_block_receipt_hash: Default::default(),
            consensus_block_hash: Default::default(),
            consensus_block_number: Zero::zero(),
            inboxed_bundles: Vec::new(),
            final_state_root: genesis_state_root.clone(),
            execution_trace: sp_std::vec![genesis_state_root],
            execution_trace_root: Default::default(),
            block_fees: Default::default(),
            transfers: Default::default(),
        }
    }

    #[cfg(any(feature = "std", feature = "runtime-benchmarks"))]
    pub fn dummy<DomainHashing>(
        consensus_block_number: Number,
        consensus_block_hash: Hash,
        domain_block_number: DomainNumber,
        parent_domain_block_receipt_hash: DomainHash,
    ) -> ExecutionReceipt<Number, Hash, DomainNumber, DomainHash, Balance>
    where
        DomainHashing: HashT<Output = DomainHash>,
    {
        let execution_trace = sp_std::vec![Default::default(), Default::default()];
        let execution_trace_root = {
            let trace: Vec<[u8; 32]> = execution_trace
                .iter()
                .map(|r: &DomainHash| r.encode().try_into().expect("H256 must fit into [u8; 32]"))
                .collect();
            crate::merkle_tree::MerkleTree::from_leaves(trace.as_slice())
                .root()
                .expect("Compute merkle root of trace should success")
                .into()
        };
        ExecutionReceipt {
            domain_block_number,
            domain_block_hash: Default::default(),
            domain_block_extrinsic_root: Default::default(),
            parent_domain_block_receipt_hash,
            consensus_block_number,
            consensus_block_hash,
            inboxed_bundles: sp_std::vec![InboxedBundle::dummy(Default::default())],
            final_state_root: Default::default(),
            execution_trace,
            execution_trace_root,
            block_fees: Default::default(),
            transfers: Default::default(),
        }
    }
}

#[derive(Debug, Decode, Encode, TypeInfo, PartialEq, Eq, Clone)]
pub struct ProofOfElection<CHash> {
    /// Domain id.
    pub domain_id: DomainId,
    /// The slot number.
    pub slot_number: u64,
    /// The PoT output for `slot_number`.
    pub proof_of_time: PotOutput,
    /// VRF signature.
    pub vrf_signature: VrfSignature,
    /// Operator index in the OperatorRegistry.
    pub operator_id: OperatorId,
    /// Consensus block hash at which proof of election was derived.
    pub consensus_block_hash: CHash,
}

impl<CHash> ProofOfElection<CHash> {
    pub fn verify_vrf_signature(
        &self,
        operator_signing_key: &OperatorPublicKey,
    ) -> Result<(), ProofOfElectionError> {
        let global_challenge = self
            .proof_of_time
            .derive_global_randomness()
            .derive_global_challenge(self.slot_number);
        bundle_producer_election::verify_vrf_signature(
            self.domain_id,
            operator_signing_key,
            &self.vrf_signature,
            &global_challenge,
        )
    }

    /// Computes the VRF hash.
    pub fn vrf_hash(&self) -> Blake3Hash {
        let mut bytes = self.vrf_signature.pre_output.encode();
        bytes.append(&mut self.vrf_signature.proof.encode());
        blake3_hash(&bytes)
    }
}

impl<CHash: Default> ProofOfElection<CHash> {
    #[cfg(any(feature = "std", feature = "runtime-benchmarks"))]
    pub fn dummy(domain_id: DomainId, operator_id: OperatorId) -> Self {
        let output_bytes = sp_std::vec![0u8; VrfPreOutput::max_encoded_len()];
        let proof_bytes = sp_std::vec![0u8; VrfProof::max_encoded_len()];
        let vrf_signature = VrfSignature {
            pre_output: VrfPreOutput::decode(&mut output_bytes.as_slice()).unwrap(),
            proof: VrfProof::decode(&mut proof_bytes.as_slice()).unwrap(),
        };
        Self {
            domain_id,
            slot_number: 0u64,
            proof_of_time: PotOutput::default(),
            vrf_signature,
            operator_id,
            consensus_block_hash: Default::default(),
        }
    }
}

/// Type holding the block details of confirmed domain block.
#[derive(TypeInfo, Encode, Decode, Debug, Clone, PartialEq, Eq)]
pub struct ConfirmedDomainBlock<DomainBlockNumber: Codec, DomainHash: Codec> {
    /// Block number of the confirmed domain block.
    pub block_number: DomainBlockNumber,
    /// Block hash of the confirmed domain block.
    pub block_hash: DomainHash,
    /// Parent block hash of the confirmed domain block.
    pub parent_block_receipt_hash: DomainHash,
    /// State root of the domain block.
    pub state_root: DomainHash,
    /// Extrinsic root of the domain block.
    pub extrinsics_root: DomainHash,
}

/// Type that represents an operator allow list for Domains.
#[derive(TypeInfo, Debug, Encode, Decode, Clone, PartialEq, Eq, Serialize, Deserialize)]
pub enum OperatorAllowList<AccountId: Ord> {
    /// Anyone can operate for this domain.
    Anyone,
    /// Only the specific operators are allowed to operate the domain.
    /// This essentially makes the domain permissioned.
    Operators(BTreeSet<AccountId>),
}

impl<AccountId: Ord> OperatorAllowList<AccountId> {
    /// Returns true if the allow list is either `Anyone` or the operator is part of the allowed operator list.
    pub fn is_operator_allowed(&self, operator: &AccountId) -> bool {
        match self {
            OperatorAllowList::Anyone => true,
            OperatorAllowList::Operators(allowed_operators) => allowed_operators.contains(operator),
        }
    }
}

#[derive(TypeInfo, Debug, Encode, Decode, Clone, PartialEq, Eq, Serialize, Deserialize)]
pub struct GenesisDomain<AccountId: Ord, Balance> {
    // Domain runtime items
    pub runtime_name: String,
    pub runtime_type: RuntimeType,
    pub runtime_version: RuntimeVersion,
    pub raw_genesis_storage: Vec<u8>,

    // Domain config items
    pub owner_account_id: AccountId,
    pub domain_name: String,
    pub max_block_size: u32,
    pub max_block_weight: Weight,
    pub bundle_slot_probability: (u64, u64),
    pub target_bundles_per_block: u32,
    pub operator_allow_list: OperatorAllowList<AccountId>,

    // Genesis operator
    pub signing_key: OperatorPublicKey,
    pub minimum_nominator_stake: Balance,
    pub nomination_tax: Percent,

    // initial balances
    pub initial_balances: Vec<(MultiAccountId, Balance)>,
}

/// Types of runtime pallet domains currently supports
#[derive(
    Debug, Default, Encode, Decode, TypeInfo, Clone, PartialEq, Eq, Serialize, Deserialize,
)]
pub enum RuntimeType {
    #[default]
    Evm,
}

/// Type representing the runtime ID.
pub type RuntimeId = u32;

/// Type representing domain epoch.
pub type EpochIndex = u32;

/// Type representing operator ID
pub type OperatorId = u64;

/// Staking specific hold identifier
#[derive(
    PartialEq, Eq, Clone, Encode, Decode, TypeInfo, MaxEncodedLen, Ord, PartialOrd, Copy, Debug,
)]
pub enum StakingHoldIdentifier {
    /// Holds all the currently staked funds to an Operator.
    Staked(OperatorId),
}

/// Domains specific Identifier for Balances holds.
#[derive(
    PartialEq, Eq, Clone, Encode, Decode, TypeInfo, MaxEncodedLen, Ord, PartialOrd, Copy, Debug,
)]
pub enum DomainsHoldIdentifier {
    Staking(StakingHoldIdentifier),
    DomainInstantiation(DomainId),
    StorageFund(OperatorId),
}

/// Domains specific digest item.
#[derive(PartialEq, Eq, Clone, Encode, Decode, TypeInfo)]
pub enum DomainDigestItem {
    DomainRuntimeUpgraded(RuntimeId),
    DomainInstantiated(DomainId),
}

/// Domains specific digest items.
pub trait DomainsDigestItem {
    fn domain_runtime_upgrade(runtime_id: RuntimeId) -> Self;
    fn as_domain_runtime_upgrade(&self) -> Option<RuntimeId>;

    fn domain_instantiation(domain_id: DomainId) -> Self;
    fn as_domain_instantiation(&self) -> Option<DomainId>;
}

impl DomainsDigestItem for DigestItem {
    fn domain_runtime_upgrade(runtime_id: RuntimeId) -> Self {
        Self::Other(DomainDigestItem::DomainRuntimeUpgraded(runtime_id).encode())
    }

    fn as_domain_runtime_upgrade(&self) -> Option<RuntimeId> {
        match self.try_to::<DomainDigestItem>(OpaqueDigestItemId::Other) {
            Some(DomainDigestItem::DomainRuntimeUpgraded(runtime_id)) => Some(runtime_id),
            _ => None,
        }
    }

    fn domain_instantiation(domain_id: DomainId) -> Self {
        Self::Other(DomainDigestItem::DomainInstantiated(domain_id).encode())
    }

    fn as_domain_instantiation(&self) -> Option<DomainId> {
        match self.try_to::<DomainDigestItem>(OpaqueDigestItemId::Other) {
            Some(DomainDigestItem::DomainInstantiated(domain_id)) => Some(domain_id),
            _ => None,
        }
    }
}

/// EVM chain Id storage key.
///
/// This and next function should ideally use Host function to fetch the storage key
/// from the domain runtime. But since the Host function is not available at Genesis, we have to
/// assume the storage keys.
/// TODO: once the chain is launched in mainnet, we should use the Host function for all domain instances.
pub(crate) fn evm_chain_id_storage_key() -> StorageKey {
    StorageKey(
        storage_prefix(
            // This is the name used for the `pallet_evm_chain_id` in the `construct_runtime` macro
            // i.e. `EVMChainId: pallet_evm_chain_id = 82,`
            "EVMChainId".as_bytes(),
            // This is the storage item name used inside the `pallet_evm_chain_id`
            "ChainId".as_bytes(),
        )
        .to_vec(),
    )
}

/// Total issuance storage for Domains.
///
/// This function should ideally use Host function to fetch the storage key
/// from the domain runtime. But since the Host function is not available at Genesis, we have to
/// assume the storage keys.
/// TODO: once the chain is launched in mainnet, we should use the Host function for all domain instances.
pub fn domain_total_issuance_storage_key() -> StorageKey {
    StorageKey(
        storage_prefix(
            // This is the name used for the `pallet_balances` in the `construct_runtime` macro
            "Balances".as_bytes(),
            // This is the storage item name used inside the `pallet_balances`
            "TotalIssuance".as_bytes(),
        )
        .to_vec(),
    )
}

/// Account info on frame_system on Domains
///
/// This function should ideally use Host function to fetch the storage key
/// from the domain runtime. But since the Host function is not available at Genesis, we have to
/// assume the storage keys.
/// TODO: once the chain is launched in mainnet, we should use the Host function for all domain instances.
pub fn domain_account_storage_key<AccountId: Encode>(who: AccountId) -> StorageKey {
    let storage_prefix = storage_prefix("System".as_bytes(), "Account".as_bytes());
    let key_hashed = who.using_encoded(Blake2_128Concat::hash);

    let mut final_key = Vec::with_capacity(storage_prefix.len() + key_hashed.len());

    final_key.extend_from_slice(&storage_prefix);
    final_key.extend_from_slice(key_hashed.as_ref());

    StorageKey(final_key)
}

/// The storage key of the `SelfDomainId` storage item in the `pallet-domain-id`
///
/// Any change to the storage item name or the `pallet-domain-id` name used in the `construct_runtime`
/// macro must be reflected here.
pub fn self_domain_id_storage_key() -> StorageKey {
    StorageKey(
        frame_support::storage::storage_prefix(
            // This is the name used for the `pallet-domain-id` in the `construct_runtime` macro
            // i.e. `SelfDomainId: pallet_domain_id = 90`
            "SelfDomainId".as_bytes(),
            // This is the storage item name used inside the `pallet-domain-id`
            "SelfDomainId".as_bytes(),
        )
        .to_vec(),
    )
}

/// `DomainInstanceData` is used to construct the genesis storage of domain instance chain
#[derive(Debug, PartialEq, Eq, Clone, Encode, Decode, TypeInfo)]
pub struct DomainInstanceData {
    pub runtime_type: RuntimeType,
    pub raw_genesis: RawGenesis,
}

#[derive(Debug, Decode, Encode, TypeInfo, Clone)]
pub struct DomainBlockLimit {
    /// The max block size for the domain.
    pub max_block_size: u32,
    /// The max block weight for the domain.
    pub max_block_weight: Weight,
}

/// Checks if the signer Id hash is within the tx range
pub fn signer_in_tx_range(bundle_vrf_hash: &U256, signer_id_hash: &U256, tx_range: &U256) -> bool {
    let distance_from_vrf_hash = bidirectional_distance(bundle_vrf_hash, signer_id_hash);
    distance_from_vrf_hash <= (*tx_range / 2)
}

/// Receipt invalidity type.
#[derive(Debug, Decode, Encode, TypeInfo, Clone, PartialEq, Eq)]
pub enum InvalidReceipt {
    /// The field `invalid_bundles` in [`ExecutionReceipt`] is invalid.
    InvalidBundles,
}

#[derive(Debug, Decode, Encode, TypeInfo, Clone, PartialEq, Eq)]
pub enum ReceiptValidity {
    Valid,
    Invalid(InvalidReceipt),
}

/// Bundle invalidity type
///
/// Each type contains the index of the first invalid extrinsic within the bundle
#[derive(Debug, Decode, Encode, TypeInfo, Clone, PartialEq, Eq)]
pub enum InvalidBundleType {
    /// Failed to decode the opaque extrinsic.
    UndecodableTx(u32),
    /// Transaction is out of the tx range.
    OutOfRangeTx(u32),
    /// Transaction is illegal (unable to pay the fee, etc).
    IllegalTx(u32),
    /// Transaction is an invalid XDM
    InvalidXDM(u32),
    /// Transaction is an inherent extrinsic.
    InherentExtrinsic(u32),
}

impl InvalidBundleType {
    // Return the checking order of the invalid type
    pub fn checking_order(&self) -> u8 {
        // Use explicit number as the order instead of the enum discriminant
        // to avoid changing the order accidentally
        match self {
            Self::UndecodableTx(_) => 1,
            Self::OutOfRangeTx(_) => 2,
            Self::InherentExtrinsic(_) => 3,
            Self::InvalidXDM(_) => 4,
            Self::IllegalTx(_) => 5,
        }
    }

    pub fn extrinsic_index(&self) -> u32 {
        match self {
            Self::UndecodableTx(i) => *i,
            Self::OutOfRangeTx(i) => *i,
            Self::IllegalTx(i) => *i,
            Self::InvalidXDM(i) => *i,
            Self::InherentExtrinsic(i) => *i,
        }
    }
}

#[derive(Debug, Decode, Encode, TypeInfo, PartialEq, Eq, Clone)]
pub enum BundleValidity<Hash> {
    // The invalid bundle was originally included in the consensus block but subsequently
    // excluded from execution as invalid and holds the `InvalidBundleType`
    Invalid(InvalidBundleType),
    // The valid bundle's hash of `Vec<(tx_signer, tx_hash)>` of all domain extrinsic being
    // included in the bundle.
    // TODO remove this and use host function to fetch above mentioned data
    Valid(Hash),
}

/// [`InboxedBundle`] represents a bundle that was successfully submitted to the consensus chain
#[derive(Debug, Decode, Encode, TypeInfo, PartialEq, Eq, Clone)]
pub struct InboxedBundle<Hash> {
    pub bundle: BundleValidity<Hash>,
    // TODO remove this as the root is already present in the `ExecutionInbox` storage
    pub extrinsics_root: Hash,
}

impl<Hash> InboxedBundle<Hash> {
    pub fn valid(bundle_digest_hash: Hash, extrinsics_root: Hash) -> Self {
        InboxedBundle {
            bundle: BundleValidity::Valid(bundle_digest_hash),
            extrinsics_root,
        }
    }

    pub fn invalid(invalid_bundle_type: InvalidBundleType, extrinsics_root: Hash) -> Self {
        InboxedBundle {
            bundle: BundleValidity::Invalid(invalid_bundle_type),
            extrinsics_root,
        }
    }

    pub fn is_invalid(&self) -> bool {
        matches!(self.bundle, BundleValidity::Invalid(_))
    }

    #[cfg(any(feature = "std", feature = "runtime-benchmarks"))]
    pub fn dummy(extrinsics_root: Hash) -> Self
    where
        Hash: Default,
    {
        InboxedBundle {
            bundle: BundleValidity::Valid(Hash::default()),
            extrinsics_root,
        }
    }
}

/// Empty extrinsics root.
pub const EMPTY_EXTRINSIC_ROOT: ExtrinsicsRoot = ExtrinsicsRoot {
    0: hex!("03170a2e7597b7b7e3d84c05391d139a62b157e78786d8c082f29dcf4c111314"),
};

/// Zero operator signing key.
pub const ZERO_OPERATOR_SIGNING_KEY: sr25519::Public = sr25519::Public(hex!(
    "0000000000000000000000000000000000000000000000000000000000000000"
));

pub fn derive_domain_block_hash<DomainHeader: HeaderT>(
    domain_block_number: DomainHeader::Number,
    extrinsics_root: DomainHeader::Hash,
    state_root: DomainHeader::Hash,
    parent_domain_block_hash: DomainHeader::Hash,
    digest: Digest,
) -> DomainHeader::Hash {
    let domain_header = DomainHeader::new(
        domain_block_number,
        extrinsics_root,
        state_root,
        parent_domain_block_hash,
        digest,
    );

    domain_header.hash()
}

/// Represents the extrinsic either as full data or hash of the data.
#[derive(Clone, Debug, Decode, Encode, Eq, PartialEq, TypeInfo)]
pub enum ExtrinsicDigest {
    /// Actual extrinsic data that is inlined since it is less than 33 bytes.
    Data(Vec<u8>),
    /// Extrinsic Hash.
    Hash(H256),
}

impl ExtrinsicDigest {
    pub fn new<Layout: TrieLayout>(ext: Vec<u8>) -> Self
    where
        Layout::Hash: HashT,
        <Layout::Hash as HashT>::Output: Into<H256>,
    {
        if let Some(threshold) = Layout::MAX_INLINE_VALUE {
            if ext.len() >= threshold as usize {
                ExtrinsicDigest::Hash(Layout::Hash::hash(&ext).into())
            } else {
                ExtrinsicDigest::Data(ext)
            }
        } else {
            ExtrinsicDigest::Data(ext)
        }
    }
}

/// Trait that tracks the balances on Domains.
pub trait DomainsTransfersTracker<Balance> {
    type Error;

    /// Initializes the domain balance
    fn initialize_domain_balance(domain_id: DomainId, amount: Balance) -> Result<(), Self::Error>;

    /// Notes a transfer between chains.
    /// Balance on from_chain_id is reduced if it is a domain chain
    fn note_transfer(
        from_chain_id: ChainId,
        to_chain_id: ChainId,
        amount: Balance,
    ) -> Result<(), Self::Error>;

    /// Confirms a transfer between chains.
    fn confirm_transfer(
        from_chain_id: ChainId,
        to_chain_id: ChainId,
        amount: Balance,
    ) -> Result<(), Self::Error>;

    /// Claims a rejected transfer between chains.
    fn claim_rejected_transfer(
        from_chain_id: ChainId,
        to_chain_id: ChainId,
        amount: Balance,
    ) -> Result<(), Self::Error>;

    /// Rejects a initiated transfer between chains.
    fn reject_transfer(
        from_chain_id: ChainId,
        to_chain_id: ChainId,
        amount: Balance,
    ) -> Result<(), Self::Error>;

    /// Reduces a given amount from the domain balance
    fn reduce_domain_balance(domain_id: DomainId, amount: Balance) -> Result<(), Self::Error>;
}

pub type ExecutionReceiptFor<DomainHeader, CBlock, Balance> = ExecutionReceipt<
    NumberFor<CBlock>,
    <CBlock as BlockT>::Hash,
    <DomainHeader as HeaderT>::Number,
    <DomainHeader as HeaderT>::Hash,
    Balance,
>;

sp_api::decl_runtime_apis! {
    /// API necessary for domains pallet.
    pub trait DomainsApi<DomainHeader: HeaderT> {
        /// Submits the transaction bundle via an unsigned extrinsic.
        fn submit_bundle_unsigned(opaque_bundle: OpaqueBundle<NumberFor<Block>, Block::Hash, DomainHeader, Balance>);

        /// Extract the bundles stored successfully from the given extrinsics.
        fn extract_successful_bundles(
            domain_id: DomainId,
            extrinsics: Vec<Block::Extrinsic>,
        ) -> OpaqueBundles<Block, DomainHeader, Balance>;

        /// Extract bundle from the extrinsic if the extrinsic is `submit_bundle`.
        fn extract_bundle(extrinsic: Block::Extrinsic) -> Option<OpaqueBundle<NumberFor<Block>, Block::Hash, DomainHeader, Balance>>;

        /// Extract the execution receipt stored successfully from the given extrinsics.
        fn extract_receipts(
            domain_id: DomainId,
            extrinsics: Vec<Block::Extrinsic>,
        ) -> Vec<ExecutionReceiptFor<DomainHeader, Block, Balance>>;

        /// Generates a randomness seed for extrinsics shuffling.
        fn extrinsics_shuffling_seed() -> Randomness;

        /// Returns the WASM bundle for given `domain_id`.
        fn domain_runtime_code(domain_id: DomainId) -> Option<Vec<u8>>;

        /// Returns the runtime id for given `domain_id`.
        fn runtime_id(domain_id: DomainId) -> Option<RuntimeId>;

        /// Returns the domain instance data for given `domain_id`.
        fn domain_instance_data(domain_id: DomainId) -> Option<(DomainInstanceData, NumberFor<Block>)>;

        /// Returns the current timestamp at given height.
        fn timestamp() -> Moment;

        /// Returns the current Tx range for the given domain Id.
        fn domain_tx_range(domain_id: DomainId) -> U256;

        /// Return the genesis state root if not pruned
        fn genesis_state_root(domain_id: DomainId) -> Option<H256>;

        /// Returns the best execution chain number.
        fn head_receipt_number(domain_id: DomainId) -> HeaderNumberFor<DomainHeader>;

        /// Returns the block number of oldest unconfirmed execution receipt.
        fn oldest_unconfirmed_receipt_number(domain_id: DomainId) -> Option<HeaderNumberFor<DomainHeader>>;

        /// Returns the domain block limit of the given domain.
        fn domain_block_limit(domain_id: DomainId) -> Option<DomainBlockLimit>;

        /// Returns true if there are any ERs in the challenge period with non empty extrinsics.
        fn non_empty_er_exists(domain_id: DomainId) -> bool;

        /// Returns the current best number of the domain.
        fn domain_best_number(domain_id: DomainId) -> Option<HeaderNumberFor<DomainHeader>>;

        /// Returns the execution receipt
        fn execution_receipt(receipt_hash: HeaderHashFor<DomainHeader>) -> Option<ExecutionReceiptFor<DomainHeader, Block, Balance>>;

        /// Returns the current epoch and the next epoch operators of the given domain
        fn domain_operators(domain_id: DomainId) -> Option<(BTreeMap<OperatorId, Balance>, Vec<OperatorId>)>;

        /// Get operator id by signing key
        fn operator_id_by_signing_key(signing_key: OperatorPublicKey) -> Option<OperatorId>;

        /// Get the consensus chain sudo account id, currently only used in the intentional malicious operator
        fn sudo_account_id() -> subspace_runtime_primitives::AccountId;

        /// Returns the execution receipt hash of the given domain and domain block number
        fn receipt_hash(domain_id: DomainId, domain_number: HeaderNumberFor<DomainHeader>) -> Option<HeaderHashFor<DomainHeader>>;

        /// Return the consensus chain byte fee that will used to charge the domain transaction for consensus
        /// chain storage fee
        fn consensus_chain_byte_fee() -> Balance;

<<<<<<< HEAD
        /// Returns the latest confirmed domain block number and hash
        fn latest_confirmed_domain_block(domain_id: DomainId) -> Option<(HeaderNumberFor<DomainHeader>, HeaderHashFor<DomainHeader>)>;
=======
        /// Return if the receipt is exist and pending to prune
        fn is_bad_er_pending_to_prune(domain_id: DomainId, receipt_hash: HeaderHashFor<DomainHeader>) -> bool;
>>>>>>> 61789fdd
    }

    pub trait BundleProducerElectionApi<Balance: Encode + Decode> {
        fn bundle_producer_election_params(domain_id: DomainId) -> Option<BundleProducerElectionParams<Balance>>;

        fn operator(operator_id: OperatorId) -> Option<(OperatorPublicKey, Balance)>;
    }
}<|MERGE_RESOLUTION|>--- conflicted
+++ resolved
@@ -1252,13 +1252,11 @@
         /// chain storage fee
         fn consensus_chain_byte_fee() -> Balance;
 
-<<<<<<< HEAD
         /// Returns the latest confirmed domain block number and hash
         fn latest_confirmed_domain_block(domain_id: DomainId) -> Option<(HeaderNumberFor<DomainHeader>, HeaderHashFor<DomainHeader>)>;
-=======
+
         /// Return if the receipt is exist and pending to prune
         fn is_bad_er_pending_to_prune(domain_id: DomainId, receipt_hash: HeaderHashFor<DomainHeader>) -> bool;
->>>>>>> 61789fdd
     }
 
     pub trait BundleProducerElectionApi<Balance: Encode + Decode> {
