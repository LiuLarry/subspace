--- conflicted
+++ resolved
@@ -434,13 +434,8 @@
     }
 
     /// Read the whole segment by its index (just records, skipping witnesses)
-<<<<<<< HEAD
-    async fn read_segment(&self, segment_index: SegmentIndex) -> Result<Segment, Error> {
+    fn read_segment(&self, segment_index: SegmentIndex) -> Result<Segment, Error> {
         let first_piece_in_segment = segment_index * SegmentIndex::from(self.merkle_num_leaves);
-=======
-    fn read_segment(&self, segment_index: u64) -> Result<Segment, Error> {
-        let first_piece_in_segment = segment_index * u64::from(self.merkle_num_leaves);
->>>>>>> a587273d
         let mut segment_bytes =
             Vec::<u8>::with_capacity((self.merkle_num_leaves * self.record_size) as usize);
 
