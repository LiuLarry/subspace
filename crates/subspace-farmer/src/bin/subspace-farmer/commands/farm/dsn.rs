--- conflicted
+++ resolved
@@ -59,21 +59,12 @@
     })
     .map(Box::new)?;
 
-<<<<<<< HEAD
-    // Metrics
-    let mut metrics_registry = Registry::default();
-    let metrics = initialize_metrics.then(|| Metrics::new(&mut metrics_registry));
-
-    let default_config = Config::new(protocol_prefix, keypair, piece_cache.clone());
-=======
     let default_config = Config::new(
         protocol_prefix,
         keypair,
         piece_cache.clone(),
-        Some(PeerInfoProvider::new_farmer()),
         prometheus_metrics_registry,
     );
->>>>>>> 3f3a82af
     let config = Config {
         reserved_peers,
         listen_on,
