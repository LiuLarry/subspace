use crate::utils::{get_required_plot_space_with_overhead, shutdown_signal};
use crate::{DiskFarm, DsnArgs, FarmingArgs};
use anyhow::{anyhow, Result};
use futures::stream::FuturesUnordered;
use futures::{FutureExt, StreamExt};
use parking_lot::Mutex;
use std::collections::HashMap;
use std::num::NonZeroUsize;
use std::path::PathBuf;
use std::sync::Arc;
use subspace_core_primitives::{PieceIndexHash, SectorIndex, PLOT_SECTOR_SIZE};
use subspace_farmer::single_disk_plot::piece_reader::PieceReader;
use subspace_farmer::single_disk_plot::{SingleDiskPlot, SingleDiskPlotOptions};
use subspace_farmer::{Identity, NodeRpcClient, RpcClient};
use subspace_networking::libp2p::identity::{ed25519, Keypair};
use subspace_networking::{
    create, peer_id, BootstrappedNetworkingParameters, Config, CustomRecordStore,
    LimitedSizeRecordStorageWrapper, MemoryProviderStorage, Node, NodeRunner,
    ParityDbRecordStorage, PieceByHashRequestHandler, PieceByHashResponse, PieceKey,
};
use tokio::runtime::Handle;
use tracing::{debug, error, info, trace};

const MAX_KADEMLIA_RECORDS_NUMBER: usize = 32768;

// Type alias for currently configured Kademlia's custom record store.
type ConfiguredRecordStore = CustomRecordStore<
    LimitedSizeRecordStorageWrapper<ParityDbRecordStorage>,
    MemoryProviderStorage,
>;

#[derive(Debug, Copy, Clone)]
struct PieceDetails {
    plot_offset: usize,
    sector_index: SectorIndex,
    piece_offset: u64,
}

#[derive(Debug)]
struct ReadersAndPieces {
    readers: Vec<PieceReader>,
    pieces: HashMap<PieceIndexHash, PieceDetails>,
}

/// Start farming by using multiple replica plot in specified path and connecting to WebSocket
/// server at specified address.
pub(crate) async fn farm_multi_disk(
    base_path: PathBuf,
    disk_farms: Vec<DiskFarm>,
    farming_args: FarmingArgs,
) -> Result<(), anyhow::Error> {
    if disk_farms.is_empty() {
        return Err(anyhow!("There must be at least one disk farm provided"));
    }

    let signal = shutdown_signal();

    // TODO: Use variables and remove this suppression
    #[allow(unused_variables)]
    let FarmingArgs {
        node_rpc_url,
        reward_address,
        plot_size: _,
        disk_concurrency,
        disable_farming,
        mut dsn,
    } = farming_args;

    let readers_and_pieces = Arc::new(Mutex::new(None));

    let (node, mut node_runner) = {
        // TODO: Temporary networking identity derivation from the first disk farm identity.
        let directory = disk_farms
            .first()
            .expect("Disk farm collection should not be empty at this point.")
            .directory
            .clone();
        // TODO: Update `Identity` to use more specific error type and remove this `.unwrap()`
        let identity = Identity::open_or_create(&directory).unwrap();
        let keypair = derive_libp2p_keypair(identity.secret_key());

        if dsn.bootstrap_nodes.is_empty() {
            dsn.bootstrap_nodes = {
                info!("Connecting to node RPC at {}", node_rpc_url);
                let rpc_client = NodeRpcClient::new(&node_rpc_url).await?;

                rpc_client
                    .farmer_app_info()
                    .await
                    .map_err(|error| anyhow::anyhow!(error))?
                    .dsn_bootstrap_nodes
            };
        }
        configure_dsn(base_path, keypair, dsn, &readers_and_pieces).await?
    };
    let mut single_disk_plots = Vec::with_capacity(disk_farms.len());

    // TODO: Check plot and metadata sizes to ensure there is enough space for farmer to not
    //  fail later
    for disk_farm in disk_farms {
        let minimum_plot_size = get_required_plot_space_with_overhead(PLOT_SECTOR_SIZE);

        if disk_farm.allocated_plotting_space < minimum_plot_size {
            return Err(anyhow::anyhow!(
                "Plot size is too low ({} bytes). Minimum is {}",
                disk_farm.allocated_plotting_space,
                minimum_plot_size
            ));
        }

        info!("Connecting to node RPC at {}", node_rpc_url);
        let rpc_client = NodeRpcClient::new(&node_rpc_url).await?;

        let single_disk_plot = SingleDiskPlot::new(SingleDiskPlotOptions {
            directory: disk_farm.directory,
            allocated_space: disk_farm.allocated_plotting_space,
            rpc_client,
            reward_address,
            dsn_node: node.clone(),
        })?;

        single_disk_plots.push(single_disk_plot);
    }

    // Store piece readers so we can reference them later
    let piece_readers = single_disk_plots
        .iter()
        .map(|single_disk_plot| single_disk_plot.piece_reader())
        .collect::<Vec<_>>();

    debug!("Collecting already plotted pieces");

    // Collect already plotted pieces
    let plotted_pieces: HashMap<PieceIndexHash, PieceDetails> = single_disk_plots
        .iter()
        .enumerate()
        .flat_map(|(plot_offset, single_disk_plot)| {
            single_disk_plot
                .plotted_sectors()
                .enumerate()
                .filter_map(move |(sector_offset, plotted_sector_result)| {
                    match plotted_sector_result {
                        Ok(plotted_sector) => Some(plotted_sector),
                        Err(error) => {
                            error!(
                                %error,
                                %plot_offset,
                                %sector_offset,
                                "Failed reading plotted sector on startup, skipping"
                            );
                            None
                        }
                    }
                })
                .flat_map(move |plotted_sector| {
                    plotted_sector.piece_indexes.into_iter().enumerate().map(
                        move |(piece_offset, piece_index)| {
                            (
                                PieceIndexHash::from_index(piece_index),
                                PieceDetails {
                                    plot_offset,
                                    sector_index: plotted_sector.sector_index,
                                    piece_offset: piece_offset as u64,
                                },
                            )
                        },
                    )
                })
        })
        // We implicitly ignore duplicates here, reading just from one of the plots
        .collect();

    debug!("Finished collecting already plotted pieces");

    readers_and_pieces.lock().replace(ReadersAndPieces {
        readers: piece_readers,
        pieces: plotted_pieces,
    });

    let mut single_disk_plots_stream = single_disk_plots
        .into_iter()
        .enumerate()
        .map(|(plot_offset, single_disk_plot)| {
            let readers_and_pieces = Arc::clone(&readers_and_pieces);

            // Collect newly plotted pieces
            // TODO: Once we have replotting, this will have to be updated
            single_disk_plot
                .on_sector_plotted(Arc::new(move |plotted_sector| {
                    readers_and_pieces
                        .lock()
                        .as_mut()
                        .expect("Initial value was populated above; qed")
                        .pieces
                        .extend(
                            plotted_sector
                                .piece_indexes
                                .iter()
                                .copied()
                                .enumerate()
                                .map(|(piece_offset, piece_index)| {
                                    (
                                        PieceIndexHash::from_index(piece_index),
                                        PieceDetails {
                                            plot_offset,
                                            sector_index: plotted_sector.sector_index,
                                            piece_offset: piece_offset as u64,
                                        },
                                    )
                                }),
                        );
                }))
                .detach();

            single_disk_plot.run()
        })
        .collect::<FuturesUnordered<_>>();

    // Drop original instance such that the only remaining instances are in `SingleDiskPlot`
    // event handlers
    drop(readers_and_pieces);

    futures::select!(
        // Signal future
        _ = Box::pin(async move {
            signal.await;
        }).fuse() => {},

        // Plotting future
        result = Box::pin(async move {
            while let Some(result) = single_disk_plots_stream.next().await {
                result?;

                info!("Farm exited successfully");
            }
            anyhow::Ok(())
        }).fuse() => {
            result?;
        },

        // Node runner future
        _ = Box::pin(async move {
            node_runner.run().await;

            info!("Node runner exited.")
        }).fuse() => {},
    );

    anyhow::Ok(())
}

async fn configure_dsn(
    base_path: PathBuf,
    keypair: Keypair,
    DsnArgs {
        listen_on,
        bootstrap_nodes,
        record_cache_size,
        disable_private_ips,
        reserved_peers,
    }: DsnArgs,
    readers_and_pieces: &Arc<Mutex<Option<ReadersAndPieces>>>,
) -> Result<(Node, NodeRunner<ConfiguredRecordStore>), anyhow::Error> {
    let record_cache_size = NonZeroUsize::new(record_cache_size).unwrap_or(
        NonZeroUsize::new(MAX_KADEMLIA_RECORDS_NUMBER)
            .expect("We don't expect an error on manually set value."),
    );
    let weak_readers_and_pieces = Arc::downgrade(readers_and_pieces);

    let record_cache_db_path = base_path.join("records_cache_db").into_boxed_path();

    info!(
        ?record_cache_db_path,
        ?record_cache_size,
        "Record cache DB configured."
    );

    let handle = Handle::current();
    let default_config = Config::with_generated_keypair();

    let config = Config::<ConfiguredRecordStore> {
<<<<<<< HEAD
        reserved_peers,
=======
        keypair,
>>>>>>> 4eac0a73
        listen_on,
        allow_non_global_addresses_in_dht: !disable_private_ips,
        networking_parameters_registry: BootstrappedNetworkingParameters::new(bootstrap_nodes)
            .boxed(),
        request_response_protocols: vec![PieceByHashRequestHandler::create(move |req| {
            let result = if let PieceKey::Sector(piece_index_hash) = req.key {
                let (mut reader, piece_details) = {
                    let readers_and_pieces = match weak_readers_and_pieces.upgrade() {
                        Some(readers_and_pieces) => readers_and_pieces,
                        None => {
                            debug!("A readers and pieces are already dropped");
                            return None;
                        }
                    };
                    let readers_and_pieces = readers_and_pieces.lock();
                    let readers_and_pieces = match readers_and_pieces.as_ref() {
                        Some(readers_and_pieces) => readers_and_pieces,
                        None => {
                            debug!(
                                ?piece_index_hash,
                                "Readers and pieces are not initialized yet"
                            );
                            return None;
                        }
                    };
                    let piece_details =
                        match readers_and_pieces.pieces.get(&piece_index_hash).copied() {
                            Some(piece_details) => piece_details,
                            None => {
                                trace!(
                                    ?piece_index_hash,
                                    "Piece is not stored in any of the local plots"
                                );
                                return None;
                            }
                        };
                    let reader = readers_and_pieces
                        .readers
                        .get(piece_details.plot_offset)
                        .cloned()
                        .expect("Offsets strictly correspond to existing plots; qed");
                    (reader, piece_details)
                };

                let handle = handle.clone();
                tokio::task::block_in_place(move || {
                    handle.block_on(
                        reader.read_piece(piece_details.sector_index, piece_details.piece_offset),
                    )
                })
            } else {
                debug!(key=?req.key, "Incorrect piece request - unsupported key type.");

                None
            };

            Some(PieceByHashResponse { piece: result })
        })],
        record_store: CustomRecordStore::new(
            LimitedSizeRecordStorageWrapper::new(
                ParityDbRecordStorage::new(&record_cache_db_path)
                    .map_err(|err| anyhow::anyhow!(err.to_string()))?,
                record_cache_size,
                peer_id(&default_config.keypair),
            ),
            MemoryProviderStorage::default(),
        ),
        ..default_config
    };

    create::<ConfiguredRecordStore>(config)
        .await
        .map_err(Into::into)
}

// TODO: implement proper conversion function with crypto entropy generator and zeroizing
fn derive_libp2p_keypair(schnorrkel_sk: &schnorrkel::SecretKey) -> Keypair {
    const SECRET_KEY_LENGTH: usize = 32;

    let schnorrkel_sk_bytes: [u8; SECRET_KEY_LENGTH] = schnorrkel_sk.to_bytes()
        [..SECRET_KEY_LENGTH]
        .try_into()
        .expect("Should be correct array length here.");

    let sk = ed25519::SecretKey::from_bytes(schnorrkel_sk_bytes)
        .expect("Bytes array length should be compatible");
    let ed25519_keypair: ed25519::Keypair = sk.into();

    Keypair::Ed25519(ed25519_keypair)
}<|MERGE_RESOLUTION|>--- conflicted
+++ resolved
@@ -279,11 +279,8 @@
     let default_config = Config::with_generated_keypair();
 
     let config = Config::<ConfiguredRecordStore> {
-<<<<<<< HEAD
         reserved_peers,
-=======
         keypair,
->>>>>>> 4eac0a73
         listen_on,
         allow_non_global_addresses_in_dht: !disable_private_ips,
         networking_parameters_registry: BootstrappedNetworkingParameters::new(bootstrap_nodes)
