[package]
name = "subspace-node"
version = "0.1.0"
authors = ["Subspace Labs <https://subspace.network>"]
description = "A Subspace Network Blockchain node."
edition = "2021"
license = "GPL-3.0-or-later"
build = "build.rs"
homepage = "https://subspace.network"
repository = "https://github.com/subspace/subspace"
include = [
	"/res",
	"/src",
	"/build.rs",
	"/Cargo.toml",
	"/README.md"
]

[package.metadata.docs.rs]
targets = ["x86_64-unknown-linux-gnu"]

[dependencies]
clap = { version = "4.0.22", features = ["derive"] }
dirs = "4.0.0"
domain-service = { version = "0.1.0", path = "../../domains/service" }
<<<<<<< HEAD
core-payments-domain-runtime = { version = "0.1.0", path = "../../domains/runtime/core-payments" }
frame-benchmarking-cli = { version = "4.0.0-dev", git = "https://github.com/subspace/substrate", rev = "1a7c28721fa77ecce9632ad9ce473f2d3cf1a598", default-features = false, features = ["runtime-benchmarks"] }
frame-support = { version = "4.0.0-dev", git = "https://github.com/subspace/substrate", rev = "1a7c28721fa77ecce9632ad9ce473f2d3cf1a598" }
=======
frame-benchmarking-cli = { version = "4.0.0-dev", git = "https://github.com/subspace/substrate", rev = "66d3f73c5ef66c975fa5f54b6736ccd6821e395f", default-features = false, features = ["runtime-benchmarks"] }
frame-support = { version = "4.0.0-dev", git = "https://github.com/subspace/substrate", rev = "66d3f73c5ef66c975fa5f54b6736ccd6821e395f" }
>>>>>>> 15f318e9
futures = "0.3.21"
log = "0.4.17"
once_cell = "1.13.0"
parity-scale-codec = "3.1.5"
sc-cli = { version = "0.10.0-dev", git = "https://github.com/subspace/substrate", rev = "66d3f73c5ef66c975fa5f54b6736ccd6821e395f", default-features = false, features = ["wasmtime"] }
sc-client-api = { version = "4.0.0-dev", git = "https://github.com/subspace/substrate", rev = "66d3f73c5ef66c975fa5f54b6736ccd6821e395f" }
sc-consensus = { version = "0.10.0-dev", git = "https://github.com/subspace/substrate", rev = "66d3f73c5ef66c975fa5f54b6736ccd6821e395f" }
sc-consensus-slots = { version = "0.10.0-dev", git = "https://github.com/subspace/substrate", rev = "66d3f73c5ef66c975fa5f54b6736ccd6821e395f" }
sc-subspace-chain-specs = { version = "0.1.0", path = "../sc-subspace-chain-specs" }
sc-executor = { version = "0.10.0-dev", git = "https://github.com/subspace/substrate", rev = "66d3f73c5ef66c975fa5f54b6736ccd6821e395f", features = ["wasmtime"] }
sc-service = { version = "0.10.0-dev", git = "https://github.com/subspace/substrate", rev = "66d3f73c5ef66c975fa5f54b6736ccd6821e395f", default-features = false, features = ["wasmtime"] }
sc-telemetry = { version = "4.0.0-dev", git = "https://github.com/subspace/substrate", rev = "66d3f73c5ef66c975fa5f54b6736ccd6821e395f" }
sc-tracing = { version = "4.0.0-dev", git = "https://github.com/subspace/substrate", rev = "66d3f73c5ef66c975fa5f54b6736ccd6821e395f" }
serde = "1.0.143"
serde_json = "1.0.83"
sp-consensus = { version = "0.10.0-dev", git = "https://github.com/subspace/substrate", rev = "66d3f73c5ef66c975fa5f54b6736ccd6821e395f" }
sp-consensus-subspace = { version = "0.1.0", path = "../sp-consensus-subspace" }
sp-core = { version = "6.0.0", git = "https://github.com/subspace/substrate", rev = "66d3f73c5ef66c975fa5f54b6736ccd6821e395f" }
sp-domains = { version = "0.1.0", path = "../sp-domains" }
sp-runtime = { version = "6.0.0", git = "https://github.com/subspace/substrate", rev = "66d3f73c5ef66c975fa5f54b6736ccd6821e395f" }
subspace-archiving = { version = "0.1.0", path = "../subspace-archiving" }
subspace-core-primitives = { version = "0.1.0", path = "../subspace-core-primitives" }
subspace-networking = { version = "0.1.0", path = "../subspace-networking" }
subspace-runtime = { version = "0.1.0", path = "../subspace-runtime" }
subspace-runtime-primitives = { version = "0.1.0", path = "../subspace-runtime-primitives" }
subspace-service = { version = "0.1.0", path = "../subspace-service" }
system-domain-runtime = { version = "0.1.0", path = "../../domains/runtime/system" }
thiserror = "1.0.32"
tokio = { version = "1.20.1" }

[build-dependencies]
substrate-build-script-utils = { version = "3.0.0", git = "https://github.com/subspace/substrate", rev = "66d3f73c5ef66c975fa5f54b6736ccd6821e395f" }

[features]
default = ["do-not-enforce-cost-of-storage"]
do-not-enforce-cost-of-storage = [
	"subspace-runtime/do-not-enforce-cost-of-storage"
]
runtime-benchmarks = [
	"domain-service/runtime-benchmarks",
	"subspace-runtime/runtime-benchmarks",
	"system-domain-runtime/runtime-benchmarks",
]<|MERGE_RESOLUTION|>--- conflicted
+++ resolved
@@ -21,16 +21,11 @@
 
 [dependencies]
 clap = { version = "4.0.22", features = ["derive"] }
+core-payments-domain-runtime = { version = "0.1.0", path = "../../domains/runtime/core-payments" }
 dirs = "4.0.0"
 domain-service = { version = "0.1.0", path = "../../domains/service" }
-<<<<<<< HEAD
-core-payments-domain-runtime = { version = "0.1.0", path = "../../domains/runtime/core-payments" }
-frame-benchmarking-cli = { version = "4.0.0-dev", git = "https://github.com/subspace/substrate", rev = "1a7c28721fa77ecce9632ad9ce473f2d3cf1a598", default-features = false, features = ["runtime-benchmarks"] }
-frame-support = { version = "4.0.0-dev", git = "https://github.com/subspace/substrate", rev = "1a7c28721fa77ecce9632ad9ce473f2d3cf1a598" }
-=======
 frame-benchmarking-cli = { version = "4.0.0-dev", git = "https://github.com/subspace/substrate", rev = "66d3f73c5ef66c975fa5f54b6736ccd6821e395f", default-features = false, features = ["runtime-benchmarks"] }
 frame-support = { version = "4.0.0-dev", git = "https://github.com/subspace/substrate", rev = "66d3f73c5ef66c975fa5f54b6736ccd6821e395f" }
->>>>>>> 15f318e9
 futures = "0.3.21"
 log = "0.4.17"
 once_cell = "1.13.0"
