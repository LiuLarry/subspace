// Copyright (C) 2021 Subspace Labs, Inc.
// SPDX-License-Identifier: Apache-2.0

// Licensed under the Apache License, Version 2.0 (the "License");
// you may not use this file except in compliance with the License.
// You may obtain a copy of the License at
//
// 	http://www.apache.org/licenses/LICENSE-2.0
//
// Unless required by applicable law or agreed to in writing, software
// distributed under the License is distributed on an "AS IS" BASIS,
// WITHOUT WARRANTIES OR CONDITIONS OF ANY KIND, either express or implied.
// See the License for the specific language governing permissions and
// limitations under the License.

//! Pallet Domains

#![cfg_attr(not(feature = "std"), no_std)]
#![feature(array_windows)]

#[cfg(feature = "runtime-benchmarks")]
mod benchmarking;

#[cfg(test)]
mod tests;

pub mod block_tree;
pub mod domain_registry;
pub mod runtime_registry;
mod staking;
mod staking_epoch;
pub mod weights;

extern crate alloc;

use crate::block_tree::verify_execution_receipt;
use crate::staking::{do_nominate_operator, Operator, OperatorStatus};
use codec::{Decode, Encode};
use frame_support::ensure;
use frame_support::traits::fungible::{Inspect, InspectHold};
use frame_support::traits::{Get, Randomness as RandomnessT};
use frame_system::offchain::SubmitTransaction;
use frame_system::pallet_prelude::*;
pub use pallet::*;
use scale_info::TypeInfo;
use sp_core::H256;
use sp_domains::bundle_producer_election::{is_below_threshold, BundleProducerElectionParams};
use sp_domains::fraud_proof::{FraudProof, InvalidDomainBlockHashProof, InvalidTotalRewardsProof};
use sp_domains::verification::verify_invalid_total_rewards_fraud_proof;
use sp_domains::{
    DomainBlockLimit, DomainId, DomainInstanceData, ExecutionReceipt, OpaqueBundle, OperatorId,
    OperatorPublicKey, ProofOfElection, ReceiptHash, RuntimeId,
    DOMAIN_EXTRINSICS_SHUFFLING_SEED_SUBJECT, EMPTY_EXTRINSIC_ROOT,
};
use sp_domains_fraud_proof::fraud_proof_runtime_interface::get_fraud_proof_verification_info;
use sp_domains_fraud_proof::verification::{
<<<<<<< HEAD
    verify_invalid_domain_extrinsics_root_fraud_proof, verify_invalid_state_transition_fraud_proof,
=======
    verify_invalid_domain_block_hash_fraud_proof, verify_invalid_domain_extrinsics_root_fraud_proof,
>>>>>>> 9b52fe49
};
use sp_domains_fraud_proof::{
    FraudProofVerificationInfoRequest, FraudProofVerificationInfoResponse,
};
<<<<<<< HEAD
use sp_runtime::traits::{
    BlakeTwo256, Block as BlockT, CheckedSub, Hash, Header as HeaderT, NumberFor, One, Zero,
};
=======
use sp_runtime::traits::{BlakeTwo256, CheckedSub, Hash, Header, One, Zero};
>>>>>>> 9b52fe49
use sp_runtime::{RuntimeAppPublic, SaturatedConversion, Saturating};
use sp_std::boxed::Box;
use sp_std::collections::btree_map::BTreeMap;
use sp_std::vec::Vec;
use subspace_core_primitives::U256;

pub(crate) type BalanceOf<T> =
    <<T as Config>::Currency as Inspect<<T as frame_system::Config>::AccountId>>::Balance;

pub(crate) type FungibleHoldId<T> =
    <<T as Config>::Currency as InspectHold<<T as frame_system::Config>::AccountId>>::Reason;

pub(crate) type NominatorId<T> = <T as frame_system::Config>::AccountId;

pub trait HoldIdentifier<T: Config> {
    fn staking_pending_deposit(operator_id: OperatorId) -> FungibleHoldId<T>;
    fn staking_staked(operator_id: OperatorId) -> FungibleHoldId<T>;
    fn staking_pending_unlock(operator_id: OperatorId) -> FungibleHoldId<T>;
    fn domain_instantiation_id(domain_id: DomainId) -> FungibleHoldId<T>;
}

pub type DomainNumberOf<T> = NumberFor<<T as Config>::DomainBlock>;

pub type DomainHashOf<T> = <<T as Config>::DomainBlock as BlockT>::Hash;

pub type DomainHashingOf<T> = <<<T as Config>::DomainBlock as BlockT>::Header as HeaderT>::Hashing;

pub type ExecutionReceiptOf<T> = ExecutionReceipt<
    BlockNumberFor<T>,
    <T as frame_system::Config>::Hash,
<<<<<<< HEAD
    DomainNumberOf<T>,
    DomainHashOf<T>,
=======
    DomainBlockNumberFor<T>,
    <T as Config>::DomainHash,
>>>>>>> 9b52fe49
    BalanceOf<T>,
>;

pub type OpaqueBundleOf<T> = OpaqueBundle<
    BlockNumberFor<T>,
    <T as frame_system::Config>::Hash,
<<<<<<< HEAD
    DomainNumberOf<T>,
    DomainHashOf<T>,
=======
    DomainBlockNumberFor<T>,
    <T as Config>::DomainHash,
>>>>>>> 9b52fe49
    BalanceOf<T>,
>;

/// Parameters used to verify proof of election.
#[derive(TypeInfo, Debug, Encode, Decode, Clone, PartialEq, Eq)]
pub(crate) struct ElectionVerificationParams<Balance> {
    operators: BTreeMap<OperatorId, Balance>,
    total_domain_stake: Balance,
}

pub type DomainBlockNumberFor<T> = <<T as Config>::DomainHeader as Header>::Number;
pub type DomainHashingFor<T> = <<T as Config>::DomainHeader as Header>::Hashing;

#[frame_support::pallet]
mod pallet {
    #![allow(clippy::large_enum_variant)]

    use crate::block_tree::{
        execution_receipt_type, process_execution_receipt, BlockTreeNode, Error as BlockTreeError,
        ReceiptType,
    };
    use crate::domain_registry::{
        do_instantiate_domain, do_update_domain_allow_list, DomainConfig, DomainObject,
        Error as DomainRegistryError,
    };
    use crate::runtime_registry::{
        do_register_runtime, do_schedule_runtime_upgrade, do_upgrade_runtimes,
        register_runtime_at_genesis, Error as RuntimeRegistryError, RuntimeObject,
        ScheduledRuntimeUpgrade,
    };
    #[cfg(not(feature = "runtime-benchmarks"))]
    use crate::staking::do_reward_operators;
    use crate::staking::{
        do_auto_stake_block_rewards, do_deregister_operator, do_nominate_operator,
        do_register_operator, do_slash_operators, do_switch_operator_domain, do_withdraw_stake,
        Error as StakingError, Nominator, Operator, OperatorConfig, StakingSummary, Withdraw,
    };
    #[cfg(not(feature = "runtime-benchmarks"))]
    use crate::staking_epoch::do_unlock_pending_withdrawals;
    use crate::staking_epoch::{
        do_finalize_domain_current_epoch, Error as StakingEpochError, PendingNominatorUnlock,
        PendingOperatorSlashInfo,
    };
    use crate::weights::WeightInfo;
    use crate::{
<<<<<<< HEAD
        BalanceOf, DomainHashOf, DomainNumberOf, ElectionVerificationParams, HoldIdentifier,
        NominatorId, OpaqueBundleOf,
=======
        BalanceOf, DomainBlockNumberFor, ElectionVerificationParams, HoldIdentifier, NominatorId,
        OpaqueBundleOf,
>>>>>>> 9b52fe49
    };
    use alloc::string::String;
    use codec::FullCodec;
    use frame_support::pallet_prelude::*;
    use frame_support::traits::fungible::{InspectHold, Mutate, MutateHold};
    use frame_support::traits::Randomness as RandomnessT;
    use frame_support::weights::Weight;
    use frame_support::{Identity, PalletError};
    use frame_system::pallet_prelude::*;
    use sp_core::H256;
    use sp_domains::fraud_proof::FraudProof;
    use sp_domains::transaction::InvalidTransactionCode;
    use sp_domains::{
        BundleDigest, DomainId, EpochIndex, GenesisDomain, OperatorAllowList, OperatorId,
        ReceiptHash, RuntimeId, RuntimeType,
    };
    use sp_runtime::traits::{
<<<<<<< HEAD
        AtLeast32BitUnsigned, Block as BlockT, BlockNumberProvider, CheckEqual, CheckedAdd,
=======
        AtLeast32BitUnsigned, BlockNumberProvider, CheckEqual, CheckedAdd, Header as HeaderT,
>>>>>>> 9b52fe49
        MaybeDisplay, One, SimpleBitOps, Zero,
    };
    use sp_runtime::SaturatedConversion;
    use sp_std::boxed::Box;
    use sp_std::collections::btree_map::BTreeMap;
    use sp_std::collections::btree_set::BTreeSet;
    use sp_std::fmt::Debug;
    use sp_std::vec;
    use sp_std::vec::Vec;
    use subspace_core_primitives::U256;

    #[pallet::config]
    pub trait Config: frame_system::Config {
        type RuntimeEvent: From<Event<Self>> + IsType<<Self as frame_system::Config>::RuntimeEvent>;

<<<<<<< HEAD
        // TODO: `DomainHash` can be derived from `DomainBlock`, it is still needed just for
        // converting `DomainHash` to/from `H256` without encode/decode, remove it once we found
        // other ways to do this.
=======
>>>>>>> 9b52fe49
        /// Domain block hash type.
        type DomainHash: Parameter
            + Member
            + MaybeSerializeDeserialize
            + Debug
            + MaybeDisplay
            + SimpleBitOps
            + Ord
            + Default
            + Copy
            + CheckEqual
            + sp_std::hash::Hash
            + AsRef<[u8]>
            + AsMut<[u8]>
            + MaxEncodedLen
            + Into<H256>
            + From<H256>;

<<<<<<< HEAD
        /// The opaque domain block
        type DomainBlock: Parameter + Member + BlockT<Hash = Self::DomainHash>;
=======
        /// The domain header type.
        type DomainHeader: HeaderT<Hash = Self::DomainHash>;
>>>>>>> 9b52fe49

        /// Same with `pallet_subspace::Config::ConfirmationDepthK`.
        #[pallet::constant]
        type ConfirmationDepthK: Get<BlockNumberFor<Self>>;

        /// Delay before a domain runtime is upgraded.
        #[pallet::constant]
        type DomainRuntimeUpgradeDelay: Get<BlockNumberFor<Self>>;

        /// Currency type used by the domains for staking and other currency related stuff.
        type Currency: Mutate<Self::AccountId>
            + InspectHold<Self::AccountId>
            + MutateHold<Self::AccountId>;

        /// Type representing the shares in the staking protocol.
        type Share: Parameter
            + Member
            + MaybeSerializeDeserialize
            + Debug
            + AtLeast32BitUnsigned
            + FullCodec
            + Copy
            + Default
            + TypeInfo
            + MaxEncodedLen
            + IsType<BalanceOf<Self>>;

        /// A variation of the Identifier used for holding the funds used for staking and domains.
        type HoldIdentifier: HoldIdentifier<Self>;

        /// The block tree pruning depth.
        #[pallet::constant]
<<<<<<< HEAD
        type BlockTreePruningDepth: Get<DomainNumberOf<Self>>;
=======
        type BlockTreePruningDepth: Get<DomainBlockNumberFor<Self>>;
>>>>>>> 9b52fe49

        /// The maximum block size limit for all domain.
        #[pallet::constant]
        type MaxDomainBlockSize: Get<u32>;

        /// The maximum block weight limit for all domain.
        #[pallet::constant]
        type MaxDomainBlockWeight: Get<Weight>;

        /// The maximum bundle per block limit for all domain.
        #[pallet::constant]
        type MaxBundlesPerBlock: Get<u32>;

        /// The maximum domain name length limit for all domain.
        #[pallet::constant]
        type MaxDomainNameLength: Get<u32>;

        /// The amount of fund to be locked up for the domain instance creator.
        #[pallet::constant]
        type DomainInstantiationDeposit: Get<BalanceOf<Self>>;

        /// Weight information for extrinsics in this pallet.
        type WeightInfo: WeightInfo;

        /// Initial domain tx range value.
        #[pallet::constant]
        type InitialDomainTxRange: Get<u64>;

        /// Domain tx range is adjusted after every DomainTxRangeAdjustmentInterval blocks.
        #[pallet::constant]
        type DomainTxRangeAdjustmentInterval: Get<u64>;

        /// Minimum operator stake required to become operator of a domain.
        #[pallet::constant]
        type MinOperatorStake: Get<BalanceOf<Self>>;

        /// Minimum number of blocks after which any finalized withdrawals are released to nominators.
        #[pallet::constant]
<<<<<<< HEAD
        type StakeWithdrawalLockingPeriod: Get<DomainNumberOf<Self>>;

        /// Domain epoch transition interval
        #[pallet::constant]
        type StakeEpochDuration: Get<DomainNumberOf<Self>>;
=======
        type StakeWithdrawalLockingPeriod: Get<DomainBlockNumberFor<Self>>;

        /// Domain epoch transition interval
        #[pallet::constant]
        type StakeEpochDuration: Get<DomainBlockNumberFor<Self>>;
>>>>>>> 9b52fe49

        /// Treasury account.
        #[pallet::constant]
        type TreasuryAccount: Get<Self::AccountId>;

        /// The maximum number of pending staking operation that can perform upon epoch transition.
        #[pallet::constant]
        type MaxPendingStakingOperation: Get<u32>;

        /// The maximum number of nominators for given operator.
        #[pallet::constant]
        type MaxNominators: Get<u32>;

        /// Randomness source.
        type Randomness: RandomnessT<Self::Hash, BlockNumberFor<Self>>;
    }

    #[pallet::pallet]
    #[pallet::without_storage_info]
    pub struct Pallet<T>(_);

    /// Bundles submitted successfully in current block.
    #[pallet::storage]
    pub(super) type SuccessfulBundles<T> = StorageMap<_, Identity, DomainId, Vec<H256>, ValueQuery>;

    /// Stores the next runtime id.
    #[pallet::storage]
    pub(super) type NextRuntimeId<T> = StorageValue<_, RuntimeId, ValueQuery>;

    #[pallet::storage]
    pub(super) type RuntimeRegistry<T: Config> =
        StorageMap<_, Identity, RuntimeId, RuntimeObject<BlockNumberFor<T>, T::Hash>, OptionQuery>;

    #[pallet::storage]
    pub(super) type ScheduledRuntimeUpgrades<T: Config> = StorageDoubleMap<
        _,
        Identity,
        BlockNumberFor<T>,
        Identity,
        RuntimeId,
        ScheduledRuntimeUpgrade<T::Hash>,
        OptionQuery,
    >;

    #[pallet::storage]
    pub(super) type NextOperatorId<T> = StorageValue<_, OperatorId, ValueQuery>;

    #[pallet::storage]
    pub(super) type OperatorIdOwner<T: Config> =
        StorageMap<_, Identity, OperatorId, T::AccountId, OptionQuery>;

    #[pallet::storage]
    pub(super) type DomainStakingSummary<T: Config> =
        StorageMap<_, Identity, DomainId, StakingSummary<OperatorId, BalanceOf<T>>, OptionQuery>;

    /// List of all registered operators and their configuration.
    #[pallet::storage]
    pub(super) type Operators<T: Config> =
        StorageMap<_, Identity, OperatorId, Operator<BalanceOf<T>, T::Share>, OptionQuery>;

    /// Temporary hold of all the operators who decided to switch to another domain.
    /// Once epoch is complete, these operators are added to new domains under next_operators.
    #[pallet::storage]
    pub(super) type PendingOperatorSwitches<T: Config> =
        StorageMap<_, Identity, DomainId, BTreeSet<OperatorId>, OptionQuery>;

    /// List of all current epoch's nominators and their shares under a given operator,
    #[pallet::storage]
    pub(super) type Nominators<T: Config> = StorageDoubleMap<
        _,
        Identity,
        OperatorId,
        Identity,
        NominatorId<T>,
        Nominator<T::Share>,
        OptionQuery,
    >;

    /// Tracks the nominator count under given operator.
    /// This storage is necessary since CountedStorageNMap does not support prefix key count, so
    /// cannot use that storage type for `Nominators` storage.
    /// Note: The count is incremented for new nominators and decremented when the nominator withdraws
    /// all the stake.
    /// Since Operator themselves are first nominator, they are not counted.
    #[pallet::storage]
    pub(super) type NominatorCount<T: Config> =
        StorageMap<_, Identity, OperatorId, u32, ValueQuery>;

    /// Deposits initiated a nominator under this operator.
    /// Will be stored temporarily until the current epoch is complete.
    /// Once, epoch is complete, these deposits are staked beginning next epoch.
    #[pallet::storage]
    pub(super) type PendingDeposits<T: Config> = StorageDoubleMap<
        _,
        Identity,
        OperatorId,
        Identity,
        NominatorId<T>,
        BalanceOf<T>,
        OptionQuery,
    >;

    /// Withdrawals initiated a nominator under this operator.
    /// Will be stored temporarily until the current epoch is complete.
    /// Once, epoch is complete, these will be moved to PendingNominatorUnlocks.
    #[pallet::storage]
    pub(super) type PendingWithdrawals<T: Config> = StorageDoubleMap<
        _,
        Identity,
        OperatorId,
        Identity,
        NominatorId<T>,
        Withdraw<BalanceOf<T>>,
        OptionQuery,
    >;

    /// Operators who chose to deregister from a domain.
    /// Stored here temporarily until domain epoch is complete.
    #[pallet::storage]
    pub(super) type PendingOperatorDeregistrations<T: Config> =
        StorageMap<_, Identity, DomainId, BTreeSet<OperatorId>, OptionQuery>;

    /// Stores a list of operators who are unlocking in the coming blocks.
    /// The operator will be removed when the wait period is over
    /// or when the operator is slashed.
    #[pallet::storage]
    pub(super) type PendingOperatorUnlocks<T: Config> =
        StorageValue<_, BTreeSet<OperatorId>, ValueQuery>;

    /// All the pending unlocks for the nominators.
    /// We use this storage to fetch all the pending unlocks under a operator pool at the time of slashing.
    #[pallet::storage]
    pub(super) type PendingNominatorUnlocks<T: Config> = StorageDoubleMap<
        _,
        Identity,
        OperatorId,
        Identity,
<<<<<<< HEAD
        DomainNumberOf<T>,
=======
        DomainBlockNumberFor<T>,
>>>>>>> 9b52fe49
        Vec<PendingNominatorUnlock<NominatorId<T>, BalanceOf<T>>>,
        OptionQuery,
    >;

    /// A list of operators that are either unregistering or one more of the nominators
    /// are withdrawing some staked funds.
    #[pallet::storage]
<<<<<<< HEAD
    pub(super) type PendingUnlocks<T: Config> =
        StorageMap<_, Identity, (DomainId, DomainNumberOf<T>), BTreeSet<OperatorId>, OptionQuery>;
=======
    pub(super) type PendingUnlocks<T: Config> = StorageMap<
        _,
        Identity,
        (DomainId, DomainBlockNumberFor<T>),
        BTreeSet<OperatorId>,
        OptionQuery,
    >;
>>>>>>> 9b52fe49

    /// A list operators who were slashed during the current epoch associated with the domain.
    /// When the epoch for a given domain is complete, operator total stake is moved to treasury and
    /// then deleted.
    #[pallet::storage]
    pub(super) type PendingSlashes<T: Config> = StorageMap<
        _,
        Identity,
        DomainId,
        BTreeMap<OperatorId, PendingOperatorSlashInfo<NominatorId<T>, BalanceOf<T>>>,
        OptionQuery,
    >;

    /// The pending staking operation count of the current epoch, it should not larger than
    /// `MaxPendingStakingOperation` and will be resetted to 0 upon epoch transition.
    #[pallet::storage]
    pub(super) type PendingStakingOperationCount<T: Config> =
        StorageMap<_, Identity, DomainId, u32, ValueQuery>;

    /// Stores the next domain id.
    #[pallet::storage]
    pub(super) type NextDomainId<T> = StorageValue<_, DomainId, ValueQuery>;

    /// The domain registry
    #[pallet::storage]
    pub(super) type DomainRegistry<T: Config> = StorageMap<
        _,
        Identity,
        DomainId,
        DomainObject<BlockNumberFor<T>, T::AccountId>,
        OptionQuery,
    >;

    /// The domain block tree, map (`domain_id`, `domain_block_number`) to the hash of a domain blocks,
    /// which can be used get the domain block in `DomainBlocks`
    #[pallet::storage]
    pub(super) type BlockTree<T: Config> = StorageDoubleMap<
        _,
        Identity,
        DomainId,
        Identity,
<<<<<<< HEAD
        DomainNumberOf<T>,
=======
        DomainBlockNumberFor<T>,
>>>>>>> 9b52fe49
        BTreeSet<ReceiptHash>,
        ValueQuery,
    >;

    /// Mapping of domain block hash to domain block
    #[pallet::storage]
    pub(super) type DomainBlocks<T: Config> = StorageMap<
        _,
        Identity,
        ReceiptHash,
<<<<<<< HEAD
        BlockTreeNode<BlockNumberFor<T>, T::Hash, DomainNumberOf<T>, DomainHashOf<T>, BalanceOf<T>>,
=======
        DomainBlock<
            BlockNumberFor<T>,
            T::Hash,
            DomainBlockNumberFor<T>,
            T::DomainHash,
            BalanceOf<T>,
        >,
>>>>>>> 9b52fe49
        OptionQuery,
    >;

    // Mapping of the parent ER to all its immediate descendants ER
    // TODO: remove this mapping once https://github.com/subspace/subspace/issues/1731 is implemented
    // by then every parent ER should only have one immediate descendants ER
    #[pallet::storage]
    pub(super) type DomainBlockDescendants<T: Config> =
        StorageMap<_, Identity, ReceiptHash, BTreeSet<ReceiptHash>, ValueQuery>;

    /// The head receipt number of each domain
    #[pallet::storage]
    pub(super) type HeadReceiptNumber<T: Config> =
<<<<<<< HEAD
        StorageMap<_, Identity, DomainId, DomainNumberOf<T>, ValueQuery>;
=======
        StorageMap<_, Identity, DomainId, DomainBlockNumberFor<T>, ValueQuery>;
>>>>>>> 9b52fe49

    /// State root mapped again each domain (block, hash)
    /// This acts as an index for other protocols like XDM to fetch state roots faster.
    #[pallet::storage]
    pub(super) type StateRoots<T: Config> = StorageMap<
        _,
        Identity,
<<<<<<< HEAD
        (DomainId, DomainNumberOf<T>, DomainHashOf<T>),
        DomainHashOf<T>,
=======
        (DomainId, DomainBlockNumberFor<T>, T::DomainHash),
        T::DomainHash,
>>>>>>> 9b52fe49
        OptionQuery,
    >;

    /// The consensus block hash used to verify ER,
    /// only store the consensus block hash for a domain
    /// if that consensus block contains bundle of the domain, the hash will be pruned when the ER
    /// that point to the consensus block is pruned.
    ///
    /// TODO: this storage is unbounded in some cases, see https://github.com/subspace/subspace/issues/1673
    /// for more details, this will be fixed once https://github.com/subspace/subspace/issues/1731 is implemented.
    #[pallet::storage]
    #[pallet::getter(fn consensus_block_info)]
    pub type ConsensusBlockHash<T: Config> =
        StorageDoubleMap<_, Identity, DomainId, Identity, BlockNumberFor<T>, T::Hash, OptionQuery>;

    /// A set of `BundleDigest` from all bundles that successfully submitted to the consensus block,
    /// these bundles will be used to construct the domain block and `ExecutionInbox` is used to:
    ///
    /// 1. Ensure subsequent ERs of that domain block include all pre-validated extrinsic bundles
    /// 2. Index the `InboxedBundleAuthor` and pruned its value when the corresponding `ExecutionInbox` is pruned
    #[pallet::storage]
    pub type ExecutionInbox<T: Config> = StorageNMap<
        _,
        (
            NMapKey<Identity, DomainId>,
<<<<<<< HEAD
            NMapKey<Identity, DomainNumberOf<T>>,
=======
            NMapKey<Identity, DomainBlockNumberFor<T>>,
>>>>>>> 9b52fe49
            NMapKey<Identity, BlockNumberFor<T>>,
        ),
        Vec<BundleDigest>,
        ValueQuery,
    >;

    /// A mapping of `bundle_header_hash` -> `bundle_author` for all the successfully submitted bundles of
    /// the last `BlockTreePruningDepth` domain blocks. Used to verify the invalid bundle fraud proof and
    /// slash malicious operator who have submitted invalid bundle.
    #[pallet::storage]
    pub(super) type InboxedBundleAuthor<T: Config> =
        StorageMap<_, Identity, H256, OperatorId, OptionQuery>;

    /// The block number of the best domain block, increase by one when the first bundle of the domain is
    /// successfully submitted to current consensus block, which mean a new domain block with this block
    /// number will be produce. Used as a pointer in `ExecutionInbox` to identify the current under building
    /// domain block, also used as a mapping of consensus block number to domain block number.
    #[pallet::storage]
    pub(super) type HeadDomainNumber<T: Config> =
<<<<<<< HEAD
        StorageMap<_, Identity, DomainId, DomainNumberOf<T>, ValueQuery>;
=======
        StorageMap<_, Identity, DomainId, DomainBlockNumberFor<T>, ValueQuery>;
>>>>>>> 9b52fe49

    /// A temporary storage to hold any previous epoch details for a given domain
    /// if the epoch transitioned in this block so that all the submitted bundles
    /// within this block are verified.
    /// TODO: The storage is cleared on block finalization that means this storage is already cleared when
    /// verifying the `submit_bundle` extrinsic and not used at all
    #[pallet::storage]
    pub(super) type LastEpochStakingDistribution<T: Config> =
        StorageMap<_, Identity, DomainId, ElectionVerificationParams<BalanceOf<T>>, OptionQuery>;

    /// A preferred Operator for a given Farmer, enabling automatic staking of block rewards.
    /// For the auto-staking to succeed, the Farmer must also be a Nominator of the preferred Operator.
    #[pallet::storage]
    pub(super) type PreferredOperator<T: Config> =
        StorageMap<_, Identity, NominatorId<T>, OperatorId, OptionQuery>;

    #[derive(TypeInfo, Encode, Decode, PalletError, Debug, PartialEq)]
    pub enum BundleError {
        /// Can not find the operator for given operator id.
        InvalidOperatorId,
        /// Invalid signature on the bundle header.
        BadBundleSignature,
        /// Invalid vrf signature in the proof of election.
        BadVrfSignature,
        /// Can not find the domain for given domain id.
        InvalidDomainId,
        /// Operator is not allowed to produce bundles in current epoch.
        BadOperator,
        /// Failed to pass the threshold check.
        ThresholdUnsatisfied,
        /// The Bundle is created too long ago.
        StaleBundle,
        /// An invalid execution receipt found in the bundle.
        Receipt(BlockTreeError),
        /// Bundle size exceed the max bundle size limit in the domain config
        BundleTooLarge,
        // Bundle with an invalid extrinsic root
        InvalidExtrinsicRoot,
        /// This bundle duplicated with an already submitted bundle
        DuplicatedBundle,
    }

    #[derive(TypeInfo, Encode, Decode, PalletError, Debug, PartialEq)]
    pub enum FraudProofError {
        /// The targetted bad receipt not found which may already pruned by other
        /// fraud proof or the fraud proof is submitted to the wrong fork.
        BadReceiptNotFound,
        /// The targetted bad receipt's parent not found which may already pruned
        /// by other fraud proof or the fraud proof is submitted to the wrong fork.
        BadReceiptParentNotFound,
        /// The genesis receipt is unchallengeable.
        ChallengingGenesisReceipt,
        /// The descendants of the fraudulent ER is not pruned
        DescendantsOfFraudulentERNotPruned,
        /// Invalid fraud proof since total rewards are not mismatched.
        InvalidTotalRewardsFraudProof(sp_domains::verification::VerificationError),
        /// Invalid domain block hash fraud proof.
        InvalidDomainBlockHashFraudProof(sp_domains::verification::VerificationError),
        /// Invalid domain extrinsic fraud proof
        InvalidExtrinsicRootFraudProof(sp_domains::verification::VerificationError),
        /// Invalid state transition fraud proof
        InvalidStateTransitionFraudProof,
        /// Failed to get block randomness.
        FailedToGetBlockRandomness,
        /// Failed to get domain timestamp extrinsic.
        FailedToGetDomainTimestampExtrinsic,
        /// Received invalid Verification info from host function.
        ReceivedInvalidVerificationInfo,
        /// Parent receipt not found.
        ParentReceiptNotFound,
    }

    impl<T> From<FraudProofError> for Error<T> {
        fn from(err: FraudProofError) -> Self {
            Error::FraudProof(err)
        }
    }

    impl<T> From<RuntimeRegistryError> for Error<T> {
        fn from(err: RuntimeRegistryError) -> Self {
            Error::RuntimeRegistry(err)
        }
    }

    impl<T> From<StakingError> for Error<T> {
        fn from(err: StakingError) -> Self {
            Error::Staking(err)
        }
    }

    impl<T> From<StakingEpochError> for Error<T> {
        fn from(err: StakingEpochError) -> Self {
            Error::StakingEpoch(err)
        }
    }

    impl<T> From<DomainRegistryError> for Error<T> {
        fn from(err: DomainRegistryError) -> Self {
            Error::DomainRegistry(err)
        }
    }

    impl<T> From<BlockTreeError> for Error<T> {
        fn from(err: BlockTreeError) -> Self {
            Error::BlockTree(err)
        }
    }

    #[pallet::error]
    pub enum Error<T> {
        /// Invalid fraud proof.
        FraudProof(FraudProofError),
        /// Runtime registry specific errors
        RuntimeRegistry(RuntimeRegistryError),
        /// Staking related errors.
        Staking(StakingError),
        /// Staking epoch specific errors.
        StakingEpoch(StakingEpochError),
        /// Domain registry specific errors
        DomainRegistry(DomainRegistryError),
        /// Block tree specific errors
        BlockTree(BlockTreeError),
    }

    #[pallet::event]
    #[pallet::generate_deposit(pub (super) fn deposit_event)]
    pub enum Event<T: Config> {
        /// A domain bundle was included.
        BundleStored {
            domain_id: DomainId,
            bundle_hash: H256,
            bundle_author: OperatorId,
        },
        DomainRuntimeCreated {
            runtime_id: RuntimeId,
            runtime_type: RuntimeType,
        },
        DomainRuntimeUpgradeScheduled {
            runtime_id: RuntimeId,
            scheduled_at: BlockNumberFor<T>,
        },
        DomainRuntimeUpgraded {
            runtime_id: RuntimeId,
        },
        OperatorRegistered {
            operator_id: OperatorId,
            domain_id: DomainId,
        },
        OperatorNominated {
            operator_id: OperatorId,
            nominator_id: NominatorId<T>,
        },
        DomainInstantiated {
            domain_id: DomainId,
        },
        OperatorSwitchedDomain {
            old_domain_id: DomainId,
            new_domain_id: DomainId,
        },
        OperatorDeregistered {
            operator_id: OperatorId,
        },
        WithdrewStake {
            operator_id: OperatorId,
            nominator_id: NominatorId<T>,
        },
        PreferredOperator {
            operator_id: OperatorId,
            nominator_id: NominatorId<T>,
        },
        OperatorRewarded {
            operator_id: OperatorId,
            reward: BalanceOf<T>,
        },
        DomainEpochCompleted {
            domain_id: DomainId,
            completed_epoch_index: EpochIndex,
        },
        FraudProofProcessed {
            domain_id: DomainId,
<<<<<<< HEAD
            new_head_receipt_number: Option<DomainNumberOf<T>>,
=======
            new_head_receipt_number: Option<DomainBlockNumberFor<T>>,
>>>>>>> 9b52fe49
        },
        DomainOperatorAllowListUpdated {
            domain_id: DomainId,
        },
    }

    /// Per-domain state for tx range calculation.
    #[derive(Debug, Default, Decode, Encode, TypeInfo, PartialEq, Eq)]
    pub struct TxRangeState {
        /// Current tx range.
        pub tx_range: U256,

        /// Blocks in the current adjustment interval.
        pub interval_blocks: u64,

        /// Bundles in the current adjustment interval.
        pub interval_bundles: u64,
    }

    impl TxRangeState {
        /// Called when a bundle is added to the current block.
        pub fn on_bundle(&mut self) {
            self.interval_bundles += 1;
        }
    }

    #[pallet::storage]
    pub(super) type DomainTxRangeState<T: Config> =
        StorageMap<_, Identity, DomainId, TxRangeState, OptionQuery>;

    #[pallet::call]
    impl<T: Config> Pallet<T> {
        #[pallet::call_index(0)]
        #[pallet::weight(T::WeightInfo::submit_bundle().saturating_add(T::WeightInfo::pending_staking_operation()))]
        pub fn submit_bundle(
            origin: OriginFor<T>,
            opaque_bundle: OpaqueBundleOf<T>,
        ) -> DispatchResult {
            ensure_none(origin)?;

            log::trace!(target: "runtime::domains", "Processing bundle: {opaque_bundle:?}");

            let domain_id = opaque_bundle.domain_id();
            let bundle_hash = opaque_bundle.hash();
            let bundle_header_hash = opaque_bundle.sealed_header.pre_hash();
            let extrinsics_root = opaque_bundle.extrinsics_root();
            let operator_id = opaque_bundle.operator_id();
            let receipt = opaque_bundle.into_receipt();

            match execution_receipt_type::<T>(domain_id, &receipt) {
                // The stale receipt should not be further processed, but we still track them for purposes
                // of measuring the bundle production rate.
                ReceiptType::Stale => {
                    return Ok(());
                }
                ReceiptType::Rejected(rejected_receipt_type) => {
                    return Err(Error::<T>::BlockTree(rejected_receipt_type.into()).into());
                }
                // Add the exeuctione receipt to the block tree
                ReceiptType::Accepted(accepted_receipt_type) => {
                    #[cfg_attr(feature = "runtime-benchmarks", allow(unused_variables))]
                    let maybe_confirmed_domain_block_info = process_execution_receipt::<T>(
                        domain_id,
                        operator_id,
                        receipt,
                        accepted_receipt_type,
                    )
                    .map_err(Error::<T>::from)?;

                    // If any domain block is confirmed, then we have a new head added
                    // so distribute the operator rewards and, if required, do epoch transition as well.
                    //
                    // NOTE: Skip the following staking related operations when benchmarking the
                    // `submit_bundle` call, these operations will be benchmarked separately.
                    #[cfg(not(feature = "runtime-benchmarks"))]
                    if let Some(confirmed_block_info) = maybe_confirmed_domain_block_info {
                        do_reward_operators::<T>(
                            domain_id,
                            confirmed_block_info.operator_ids.into_iter(),
                            confirmed_block_info.rewards,
                        )
                        .map_err(Error::<T>::from)?;

                        do_slash_operators::<T, _>(
                            confirmed_block_info.invalid_bundle_authors.into_iter(),
                        )
                        .map_err(Error::<T>::from)?;

                        if confirmed_block_info.domain_block_number % T::StakeEpochDuration::get()
                            == Zero::zero()
                        {
                            let completed_epoch_index = do_finalize_domain_current_epoch::<T>(
                                domain_id,
                                confirmed_block_info.domain_block_number,
                            )
                            .map_err(Error::<T>::from)?;

                            Self::deposit_event(Event::DomainEpochCompleted {
                                domain_id,
                                completed_epoch_index,
                            });
                        }

                        do_unlock_pending_withdrawals::<T>(
                            domain_id,
                            confirmed_block_info.domain_block_number,
                        )
                        .map_err(Error::<T>::from)?;
                    }
                }
            }

            // `SuccessfulBundles` is empty means this is the first accepted bundle for this domain in this
            // consensus block, which also mean a domain block will be produced thus update `HeadDomainNumber`
            // to this domain block's block number.
            if SuccessfulBundles::<T>::get(domain_id).is_empty() {
                let next_number = HeadDomainNumber::<T>::get(domain_id)
                    .checked_add(&One::one())
                    .ok_or::<Error<T>>(BlockTreeError::MaxHeadDomainNumber.into())?;
                HeadDomainNumber::<T>::set(domain_id, next_number);
            }

            // Put the `extrinsics_root` to the inbox of the current under building domain block
            let head_domain_number = HeadDomainNumber::<T>::get(domain_id);
            let consensus_block_number = frame_system::Pallet::<T>::current_block_number();
            ExecutionInbox::<T>::append(
                (domain_id, head_domain_number, consensus_block_number),
                BundleDigest {
                    header_hash: bundle_header_hash,
                    extrinsics_root,
                },
            );

            InboxedBundleAuthor::<T>::insert(bundle_header_hash, operator_id);

            SuccessfulBundles::<T>::append(domain_id, bundle_hash);

            Self::deposit_event(Event::BundleStored {
                domain_id,
                bundle_hash,
                bundle_author: operator_id,
            });

            Ok(())
        }

        #[pallet::call_index(1)]
        // TODO: proper weight
        #[pallet::weight((Weight::from_all(10_000), Pays::No))]
        pub fn submit_fraud_proof(
            origin: OriginFor<T>,
            fraud_proof: Box<FraudProof<BlockNumberFor<T>, T::Hash>>,
        ) -> DispatchResult {
            ensure_none(origin)?;

            log::trace!(target: "runtime::domains", "Processing fraud proof: {fraud_proof:?}");

            let domain_id = fraud_proof.domain_id();
            let mut receipt_to_remove = vec![fraud_proof.bad_receipt_hash()];
            let mut operator_to_slash = BTreeSet::new();
            let mut next_head_receipt_number = None;

            // Prune the bad ER and all of its descendants from the block tree. ER are pruning
            // with BFS order from lower height to higher height.
            while let Some(receipt_hash) = receipt_to_remove.pop() {
                let BlockTreeNode {
                    execution_receipt,
                    operator_ids,
                } = DomainBlocks::<T>::take(receipt_hash)
                    .ok_or::<Error<T>>(FraudProofError::BadReceiptNotFound.into())?;

                BlockTree::<T>::mutate_exists(
                    domain_id,
                    execution_receipt.domain_block_number,
                    |maybe_er_hashes| {
                        if let Some(er_hashes) = maybe_er_hashes {
                            // Remove ER hash from the set, remove the whole set if it is empty.
                            er_hashes.remove(&receipt_hash);
                            if er_hashes.is_empty() {
                                maybe_er_hashes.take();
                            }
                            // If all the ER at `domain_block_number` are pruned then any ER that derive from domain
                            // block with height > `domain_block_number` must also be pruned since their parent ER
                            // are pruned thus we can reset the new head receipt number to `domain_block_number - 1`.
                            if maybe_er_hashes.is_none() && next_head_receipt_number.is_none() {
                                next_head_receipt_number
                                    .replace(execution_receipt.domain_block_number - One::one());
                            } else if maybe_er_hashes.is_some()
                                && next_head_receipt_number.is_some()
                            {
                                // `next_head_receipt_number` is `Some` means all the ER at prior height are pruned
                                // thus the descendants must also be pruned
                                return Err::<(), Error<T>>(
                                    FraudProofError::DescendantsOfFraudulentERNotPruned.into(),
                                );
                            }
                        }
                        Ok(())
                    },
                )?;

                _ = StateRoots::<T>::take((
                    domain_id,
                    execution_receipt.domain_block_number,
                    execution_receipt.domain_block_hash,
                ));

                // Add all the immediate descendants of the pruned ER to the `receipt_to_remove` list
                DomainBlockDescendants::<T>::take(receipt_hash)
                    .into_iter()
                    .for_each(|descendant| receipt_to_remove.push(descendant));

                // NOTE: the operator id will be deduplicated since we are using `BTreeSet`
                operator_ids.into_iter().for_each(|id| {
                    operator_to_slash.insert(id);
                });
            }

            // Update the head receipt number
            if let Some(next_head_receipt_number) = next_head_receipt_number {
                HeadReceiptNumber::<T>::insert(domain_id, next_head_receipt_number);
            }

            // Slash operator who have submitted the pruned fraudulent ER
            do_slash_operators::<T, _>(operator_to_slash.into_iter()).map_err(Error::<T>::from)?;

            Self::deposit_event(Event::FraudProofProcessed {
                domain_id,
                new_head_receipt_number: next_head_receipt_number,
            });

            Ok(())
        }

        #[pallet::call_index(2)]
        #[pallet::weight(T::WeightInfo::register_domain_runtime())]
        pub fn register_domain_runtime(
            origin: OriginFor<T>,
            runtime_name: String,
            runtime_type: RuntimeType,
            // TODO: we can use `RawGenesis` as argument directly to avoid decoding but the in tool like
            // `polkadot.js` it will required the user to provide each field of the struct type and not
            // support upload file which will brings bad UX.
            raw_genesis_storage: Vec<u8>,
        ) -> DispatchResult {
            ensure_root(origin)?;

            let block_number = frame_system::Pallet::<T>::current_block_number();
            let runtime_id = do_register_runtime::<T>(
                runtime_name,
                runtime_type.clone(),
                raw_genesis_storage,
                block_number,
            )
            .map_err(Error::<T>::from)?;

            Self::deposit_event(Event::DomainRuntimeCreated {
                runtime_id,
                runtime_type,
            });

            Ok(())
        }

        #[pallet::call_index(3)]
        #[pallet::weight(T::WeightInfo::upgrade_domain_runtime())]
        pub fn upgrade_domain_runtime(
            origin: OriginFor<T>,
            runtime_id: RuntimeId,
            raw_genesis_storage: Vec<u8>,
        ) -> DispatchResult {
            ensure_root(origin)?;

            let block_number = frame_system::Pallet::<T>::current_block_number();
            let scheduled_at =
                do_schedule_runtime_upgrade::<T>(runtime_id, raw_genesis_storage, block_number)
                    .map_err(Error::<T>::from)?;

            Self::deposit_event(Event::DomainRuntimeUpgradeScheduled {
                runtime_id,
                scheduled_at,
            });

            Ok(())
        }

        #[pallet::call_index(4)]
        #[pallet::weight(T::WeightInfo::register_operator())]
        pub fn register_operator(
            origin: OriginFor<T>,
            domain_id: DomainId,
            amount: BalanceOf<T>,
            config: OperatorConfig<BalanceOf<T>>,
        ) -> DispatchResult {
            let owner = ensure_signed(origin)?;

            let (operator_id, current_epoch_index) =
                do_register_operator::<T>(owner, domain_id, amount, config)
                    .map_err(Error::<T>::from)?;

            Self::deposit_event(Event::OperatorRegistered {
                operator_id,
                domain_id,
            });

            // if the domain's current epoch is 0,
            // then do an epoch transition so that operator can start producing bundles
            if current_epoch_index.is_zero() {
                do_finalize_domain_current_epoch::<T>(domain_id, One::one())
                    .map_err(Error::<T>::from)?;
            }

            Ok(())
        }

        #[pallet::call_index(5)]
        #[pallet::weight(T::WeightInfo::nominate_operator())]
        pub fn nominate_operator(
            origin: OriginFor<T>,
            operator_id: OperatorId,
            amount: BalanceOf<T>,
        ) -> DispatchResult {
            let nominator_id = ensure_signed(origin)?;

            do_nominate_operator::<T>(operator_id, nominator_id.clone(), amount)
                .map_err(Error::<T>::from)?;

            Self::deposit_event(Event::OperatorNominated {
                operator_id,
                nominator_id,
            });

            Ok(())
        }

        #[pallet::call_index(6)]
        #[pallet::weight(T::WeightInfo::instantiate_domain())]
        pub fn instantiate_domain(
            origin: OriginFor<T>,
            domain_config: DomainConfig<T::AccountId>,
        ) -> DispatchResult {
            let who = ensure_signed(origin)?;

            let created_at = frame_system::Pallet::<T>::current_block_number();

            let domain_id = do_instantiate_domain::<T>(domain_config, who, created_at)
                .map_err(Error::<T>::from)?;

            Self::deposit_event(Event::DomainInstantiated { domain_id });

            Ok(())
        }

        #[pallet::call_index(7)]
        #[pallet::weight(T::WeightInfo::switch_domain())]
        pub fn switch_domain(
            origin: OriginFor<T>,
            operator_id: OperatorId,
            new_domain_id: DomainId,
        ) -> DispatchResult {
            let who = ensure_signed(origin)?;

            let old_domain_id = do_switch_operator_domain::<T>(who, operator_id, new_domain_id)
                .map_err(Error::<T>::from)?;

            Self::deposit_event(Event::OperatorSwitchedDomain {
                old_domain_id,
                new_domain_id,
            });

            Ok(())
        }

        #[pallet::call_index(8)]
        #[pallet::weight(T::WeightInfo::deregister_operator())]
        pub fn deregister_operator(
            origin: OriginFor<T>,
            operator_id: OperatorId,
        ) -> DispatchResult {
            let who = ensure_signed(origin)?;

            do_deregister_operator::<T>(who, operator_id).map_err(Error::<T>::from)?;

            Self::deposit_event(Event::OperatorDeregistered { operator_id });

            Ok(())
        }

        #[pallet::call_index(9)]
        #[pallet::weight(T::WeightInfo::withdraw_stake())]
        pub fn withdraw_stake(
            origin: OriginFor<T>,
            operator_id: OperatorId,
            withdraw: Withdraw<BalanceOf<T>>,
        ) -> DispatchResult {
            let who = ensure_signed(origin)?;

            do_withdraw_stake::<T>(operator_id, who.clone(), withdraw).map_err(Error::<T>::from)?;

            Self::deposit_event(Event::WithdrewStake {
                operator_id,
                nominator_id: who,
            });

            Ok(())
        }

        #[pallet::call_index(10)]
        #[pallet::weight(T::WeightInfo::auto_stake_block_rewards())]
        pub fn auto_stake_block_rewards(
            origin: OriginFor<T>,
            operator_id: OperatorId,
        ) -> DispatchResult {
            let who = ensure_signed(origin)?;

            do_auto_stake_block_rewards::<T>(who.clone(), operator_id).map_err(Error::<T>::from)?;

            Self::deposit_event(Event::PreferredOperator {
                operator_id,
                nominator_id: who,
            });

            Ok(())
        }

        /// Extrinsic to update domain's operator allow list.
        /// Note:
        /// - If the previous allowed list is set to specific operators and new allow list is set
        ///   to `Anyone`, then domain will become permissioned to open for all operators.
        /// - If the previous allowed list is set to `Anyone` or specific operators and the new
        ///   allow list is set to specific operators, then all the registered not allowed operators
        ///   will continue to operate until they de-register themselves.
        #[pallet::call_index(12)]
        #[pallet::weight(Weight::from_all(10_000))]
        pub fn update_domain_operator_allow_list(
            origin: OriginFor<T>,
            domain_id: DomainId,
            operator_allow_list: OperatorAllowList<T::AccountId>,
        ) -> DispatchResult {
            let who = ensure_signed(origin)?;
            do_update_domain_allow_list::<T>(who, domain_id, operator_allow_list)
                .map_err(Error::<T>::from)?;
            Self::deposit_event(crate::pallet::Event::DomainOperatorAllowListUpdated { domain_id });
            Ok(())
        }
    }

    #[pallet::genesis_config]
    pub struct GenesisConfig<T: Config> {
        pub genesis_domain: Option<GenesisDomain<T::AccountId>>,
    }

    impl<T: Config> Default for GenesisConfig<T> {
        fn default() -> Self {
            GenesisConfig {
                genesis_domain: None,
            }
        }
    }

    #[pallet::genesis_build]
    impl<T: Config> BuildGenesisConfig for GenesisConfig<T> {
        fn build(&self) {
            if let Some(genesis_domain) = self.genesis_domain.as_ref().cloned() {
                // Register the genesis domain runtime
                let runtime_id = register_runtime_at_genesis::<T>(
                    genesis_domain.runtime_name,
                    genesis_domain.runtime_type,
                    genesis_domain.runtime_version,
                    genesis_domain.raw_genesis_storage,
                    Zero::zero(),
                )
                .expect("Genesis runtime registration must always succeed");

                // Instantiate the genesis domain
                let domain_config = DomainConfig {
                    domain_name: genesis_domain.domain_name,
                    runtime_id,
                    max_block_size: genesis_domain.max_block_size,
                    max_block_weight: genesis_domain.max_block_weight,
                    bundle_slot_probability: genesis_domain.bundle_slot_probability,
                    target_bundles_per_block: genesis_domain.target_bundles_per_block,
                    operator_allow_list: genesis_domain.operator_allow_list,
                };
                let domain_owner = genesis_domain.owner_account_id;
                let domain_id =
                    do_instantiate_domain::<T>(domain_config, domain_owner.clone(), Zero::zero())
                        .expect("Genesis domain instantiation must always succeed");

                // Register domain_owner as the genesis operator.
                let operator_config = OperatorConfig {
                    signing_key: genesis_domain.signing_key.clone(),
                    minimum_nominator_stake: genesis_domain
                        .minimum_nominator_stake
                        .saturated_into(),
                    nomination_tax: genesis_domain.nomination_tax,
                };
                let operator_stake = T::MinOperatorStake::get();
                do_register_operator::<T>(domain_owner, domain_id, operator_stake, operator_config)
                    .expect("Genesis operator registration must succeed");

                do_finalize_domain_current_epoch::<T>(domain_id, Zero::zero())
                    .expect("Genesis epoch must succeed");
            }
        }
    }

    #[pallet::hooks]
    // TODO: proper benchmark
    impl<T: Config> Hooks<BlockNumberFor<T>> for Pallet<T> {
        fn on_initialize(block_number: BlockNumberFor<T>) -> Weight {
            // Do scheduled domain runtime upgrade
            do_upgrade_runtimes::<T>(block_number);

            // Store the hash of the parent consensus block for domain that have bundles submitted
            // in that consensus block
            let parent_number = block_number - One::one();
            let parent_hash = frame_system::Pallet::<T>::block_hash(parent_number);
            for (domain_id, _) in SuccessfulBundles::<T>::drain() {
                ConsensusBlockHash::<T>::insert(domain_id, parent_number, parent_hash);
            }

            Weight::zero()
        }

        fn on_finalize(_: BlockNumberFor<T>) {
            let _ = LastEpochStakingDistribution::<T>::clear(u32::MAX, None);
        }
    }

    /// Constructs a `TransactionValidity` with pallet-executor specific defaults.
    fn unsigned_validity(prefix: &'static str, tag: impl Encode) -> TransactionValidity {
        ValidTransaction::with_tag_prefix(prefix)
            .priority(TransactionPriority::MAX)
            .and_provides(tag)
            .longevity(TransactionLongevity::MAX)
            // We need this extrinsic to be propagated to the farmer nodes.
            .propagate(true)
            .build()
    }

    #[pallet::validate_unsigned]
    impl<T: Config> ValidateUnsigned for Pallet<T> {
        type Call = Call<T>;
        fn pre_dispatch(call: &Self::Call) -> Result<(), TransactionValidityError> {
            match call {
                Call::submit_bundle { opaque_bundle } => Self::validate_bundle(opaque_bundle)
                    .map_err(|_| InvalidTransaction::Call.into()),
                Call::submit_fraud_proof { fraud_proof } => Self::validate_fraud_proof(fraud_proof)
                    .map_err(|_| InvalidTransaction::Call.into()),
                _ => Err(InvalidTransaction::Call.into()),
            }
        }

        fn validate_unsigned(_source: TransactionSource, call: &Self::Call) -> TransactionValidity {
            match call {
                Call::submit_bundle { opaque_bundle } => {
                    if let Err(e) = Self::validate_bundle(opaque_bundle) {
                        log::debug!(
                            target: "runtime::domains",
                            "Bad bundle {:?}, error: {e:?}", opaque_bundle.domain_id(),
                        );
                        if let BundleError::Receipt(_) = e {
                            return InvalidTransactionCode::ExecutionReceipt.into();
                        } else {
                            return InvalidTransactionCode::Bundle.into();
                        }
                    }

                    ValidTransaction::with_tag_prefix("SubspaceSubmitBundle")
                        .priority(TransactionPriority::MAX)
                        .longevity(T::ConfirmationDepthK::get().try_into().unwrap_or_else(|_| {
                            panic!("Block number always fits in TransactionLongevity; qed")
                        }))
                        .and_provides(opaque_bundle.hash())
                        .propagate(true)
                        .build()
                }
                Call::submit_fraud_proof { fraud_proof } => {
                    if let Err(e) = Self::validate_fraud_proof(fraud_proof) {
                        log::debug!(
                            target: "runtime::domains",
                            "Bad fraud proof {:?}, error: {e:?}", fraud_proof.domain_id(),
                        );
                        return InvalidTransactionCode::FraudProof.into();
                    }

                    // TODO: proper tag value.
                    unsigned_validity("SubspaceSubmitFraudProof", fraud_proof)
                }

                _ => InvalidTransaction::Call.into(),
            }
        }
    }
}

impl<T: Config> Pallet<T> {
    pub fn successful_bundles(domain_id: DomainId) -> Vec<H256> {
        SuccessfulBundles::<T>::get(domain_id)
    }

    pub fn domain_runtime_code(domain_id: DomainId) -> Option<Vec<u8>> {
        RuntimeRegistry::<T>::get(Self::runtime_id(domain_id)?)
            .and_then(|mut runtime_object| runtime_object.raw_genesis.take_runtime_code())
    }

<<<<<<< HEAD
    pub fn domain_best_number(domain_id: DomainId) -> Option<DomainNumberOf<T>> {
=======
    pub fn domain_best_number(domain_id: DomainId) -> Option<DomainBlockNumberFor<T>> {
>>>>>>> 9b52fe49
        Some(HeadDomainNumber::<T>::get(domain_id))
    }

    pub fn domain_state_root(
        domain_id: DomainId,
<<<<<<< HEAD
        domain_block_number: DomainNumberOf<T>,
        domain_block_hash: DomainHashOf<T>,
    ) -> Option<DomainHashOf<T>> {
=======
        domain_block_number: DomainBlockNumberFor<T>,
        domain_block_hash: T::DomainHash,
    ) -> Option<T::DomainHash> {
>>>>>>> 9b52fe49
        StateRoots::<T>::get((domain_id, domain_block_number, domain_block_hash))
    }

    pub fn runtime_id(domain_id: DomainId) -> Option<RuntimeId> {
        DomainRegistry::<T>::get(domain_id)
            .map(|domain_object| domain_object.domain_config.runtime_id)
    }

    pub fn domain_instance_data(
        domain_id: DomainId,
    ) -> Option<(DomainInstanceData, BlockNumberFor<T>)> {
        let domain_obj = DomainRegistry::<T>::get(domain_id)?;
        let runtime_object = RuntimeRegistry::<T>::get(domain_obj.domain_config.runtime_id)?;
        let runtime_type = runtime_object.runtime_type.clone();
        let raw_genesis = runtime_object.into_complete_raw_genesis(domain_id);
        Some((
            DomainInstanceData {
                runtime_type,
                raw_genesis,
            },
            domain_obj.created_at,
        ))
    }

    pub fn genesis_state_root(domain_id: DomainId) -> Option<H256> {
<<<<<<< HEAD
        BlockTree::<T>::get(domain_id, DomainNumberOf::<T>::zero())
=======
        BlockTree::<T>::get(domain_id, DomainBlockNumberFor::<T>::zero())
>>>>>>> 9b52fe49
            .first()
            .and_then(DomainBlocks::<T>::get)
            .map(|block| block.execution_receipt.final_state_root.into())
    }

    /// Returns the tx range for the domain.
    pub fn domain_tx_range(domain_id: DomainId) -> U256 {
        DomainTxRangeState::<T>::try_get(domain_id)
            .map(|state| state.tx_range)
            .ok()
            .unwrap_or_else(Self::initial_tx_range)
    }

    pub fn bundle_producer_election_params(
        domain_id: DomainId,
    ) -> Option<BundleProducerElectionParams<BalanceOf<T>>> {
        match (
            DomainRegistry::<T>::get(domain_id),
            DomainStakingSummary::<T>::get(domain_id),
        ) {
            (Some(domain_object), Some(stake_summary)) => Some(BundleProducerElectionParams {
                current_operators: stake_summary
                    .current_operators
                    .keys()
                    .cloned()
                    .collect::<Vec<OperatorId>>(),
                total_domain_stake: stake_summary.current_total_stake,
                bundle_slot_probability: domain_object.domain_config.bundle_slot_probability,
            }),
            _ => None,
        }
    }

    pub fn operator(operator_id: OperatorId) -> Option<(OperatorPublicKey, BalanceOf<T>)> {
        Operators::<T>::get(operator_id)
            .map(|operator| (operator.signing_key, operator.current_total_stake))
    }

    fn check_bundle_duplication(opaque_bundle: &OpaqueBundleOf<T>) -> Result<(), BundleError> {
        // NOTE: it is important to use the hash that not incliude the signature, otherwise
        // the malicious operator may update its `signing_key` (this may support in the future)
        // and sign an existing bundle thus creating a duplicated bundle and pass the check.
        let bundle_header_hash = opaque_bundle.sealed_header.pre_hash();
        ensure!(
            !InboxedBundleAuthor::<T>::contains_key(bundle_header_hash),
            BundleError::DuplicatedBundle
        );
        Ok(())
    }

    fn check_bundle_size(
        opaque_bundle: &OpaqueBundleOf<T>,
        max_size: u32,
    ) -> Result<(), BundleError> {
        let bundle_size = opaque_bundle
            .extrinsics
            .iter()
            .fold(0, |acc, xt| acc + xt.encoded_size() as u32);
        ensure!(max_size >= bundle_size, BundleError::BundleTooLarge);
        Ok(())
    }

    fn check_extrinsics_root(opaque_bundle: &OpaqueBundleOf<T>) -> Result<(), BundleError> {
        let expected_extrinsics_root = BlakeTwo256::ordered_trie_root(
            opaque_bundle
                .extrinsics
                .iter()
                .map(|xt| xt.encode())
                .collect(),
            sp_core::storage::StateVersion::V1,
        );
        ensure!(
            expected_extrinsics_root == opaque_bundle.extrinsics_root(),
            BundleError::InvalidExtrinsicRoot
        );
        Ok(())
    }

    fn check_proof_of_election(
        domain_id: DomainId,
        operator_id: OperatorId,
        operator: Operator<BalanceOf<T>, T::Share>,
        bundle_slot_probability: (u64, u64),
        proof_of_election: &ProofOfElection,
    ) -> Result<(), BundleError> {
        proof_of_election
            .verify_vrf_signature(&operator.signing_key)
            .map_err(|_| BundleError::BadVrfSignature)?;

        let (operator_stake, total_domain_stake) =
            Self::fetch_operator_stake_info(domain_id, &operator_id)?;

        let threshold = sp_domains::bundle_producer_election::calculate_threshold(
            operator_stake.saturated_into(),
            total_domain_stake.saturated_into(),
            bundle_slot_probability,
        );

        if !is_below_threshold(&proof_of_election.vrf_signature.output, threshold) {
            return Err(BundleError::ThresholdUnsatisfied);
        }

        Ok(())
    }

    fn validate_bundle(opaque_bundle: &OpaqueBundleOf<T>) -> Result<(), BundleError> {
        let domain_id = opaque_bundle.domain_id();
        let operator_id = opaque_bundle.operator_id();
        let sealed_header = &opaque_bundle.sealed_header;

        let operator = Operators::<T>::get(operator_id).ok_or(BundleError::InvalidOperatorId)?;

        ensure!(
            operator.status != OperatorStatus::Slashed,
            BundleError::BadOperator
        );

        if !operator
            .signing_key
            .verify(&sealed_header.pre_hash(), &sealed_header.signature)
        {
            return Err(BundleError::BadBundleSignature);
        }

        Self::check_bundle_duplication(opaque_bundle)?;

        let domain_config = DomainRegistry::<T>::get(domain_id)
            .ok_or(BundleError::InvalidDomainId)?
            .domain_config;

        // TODO: check bundle weight with `domain_config.max_block_weight`

        Self::check_bundle_size(opaque_bundle, domain_config.max_block_size)?;

        Self::check_extrinsics_root(opaque_bundle)?;

        let proof_of_election = &sealed_header.header.proof_of_election;
        Self::check_proof_of_election(
            domain_id,
            operator_id,
            operator,
            domain_config.bundle_slot_probability,
            proof_of_election,
        )?;

        let receipt = &sealed_header.header.receipt;
        verify_execution_receipt::<T>(domain_id, receipt).map_err(BundleError::Receipt)?;

        Ok(())
    }

    fn validate_fraud_proof(
        fraud_proof: &FraudProof<BlockNumberFor<T>, T::Hash>,
    ) -> Result<(), FraudProofError> {
        let bad_receipt = DomainBlocks::<T>::get(fraud_proof.bad_receipt_hash())
            .ok_or(FraudProofError::BadReceiptNotFound)?
            .execution_receipt;

        ensure!(
            !bad_receipt.domain_block_number.is_zero(),
            FraudProofError::ChallengingGenesisReceipt
        );

        match fraud_proof {
            FraudProof::InvalidTotalRewards(InvalidTotalRewardsProof { storage_proof, .. }) => {
                verify_invalid_total_rewards_fraud_proof::<
                    T::Block,
<<<<<<< HEAD
                    DomainNumberOf<T>,
                    DomainHashOf<T>,
=======
                    DomainBlockNumberFor<T>,
                    T::DomainHash,
>>>>>>> 9b52fe49
                    BalanceOf<T>,
                    T::Hashing,
                >(bad_receipt, storage_proof)
                .map_err(FraudProofError::InvalidTotalRewardsFraudProof)?;
            }
            FraudProof::InvalidDomainBlockHash(InvalidDomainBlockHashProof {
                digest_storage_proof,
                ..
            }) => {
                let parent_receipt =
                    DomainBlocks::<T>::get(bad_receipt.parent_domain_block_receipt_hash)
                        .ok_or(FraudProofError::ParentReceiptNotFound)?
                        .execution_receipt;
                verify_invalid_domain_block_hash_fraud_proof::<
                    T::Block,
                    BalanceOf<T>,
                    T::DomainHeader,
                >(
                    bad_receipt,
                    digest_storage_proof.clone(),
                    parent_receipt.domain_block_hash,
                )
                .map_err(FraudProofError::InvalidDomainBlockHashFraudProof)?;
            }
            FraudProof::InvalidExtrinsicsRoot(proof) => {
                let consensus_block_hash = bad_receipt.consensus_block_hash;
                let block_randomness = match get_fraud_proof_verification_info(
                    H256::from_slice(consensus_block_hash.as_ref()),
                    FraudProofVerificationInfoRequest::BlockRandomness,
                )
                .ok_or(FraudProofError::FailedToGetBlockRandomness)?
                {
                    FraudProofVerificationInfoResponse::BlockRandomness(randomness) => {
                        Ok(randomness)
                    }
                    _ => Err(FraudProofError::ReceivedInvalidVerificationInfo),
                }?;

                let domain_timestamp_extrinsic = match get_fraud_proof_verification_info(
                    H256::from_slice(consensus_block_hash.as_ref()),
                    FraudProofVerificationInfoRequest::DomainTimestampExtrinsic(proof.domain_id),
                )
                .ok_or(FraudProofError::FailedToGetDomainTimestampExtrinsic)?
                {
                    FraudProofVerificationInfoResponse::DomainTimestampExtrinsic(
                        domain_timestamp_extrinsic,
                    ) => Ok(domain_timestamp_extrinsic),
                    _ => Err(FraudProofError::ReceivedInvalidVerificationInfo),
                }?;

                verify_invalid_domain_extrinsics_root_fraud_proof::<
                    T::Block,
<<<<<<< HEAD
                    DomainNumberOf<T>,
                    DomainHashOf<T>,
                    BalanceOf<T>,
                    T::Hashing,
                    DomainHashingOf<T>,
=======
                    DomainBlockNumberFor<T>,
                    T::DomainHash,
                    BalanceOf<T>,
                    T::Hashing,
                    DomainHashingFor<T>,
>>>>>>> 9b52fe49
                >(
                    bad_receipt,
                    proof,
                    block_randomness,
                    domain_timestamp_extrinsic,
                )
                .map_err(FraudProofError::InvalidExtrinsicRootFraudProof)?;
            }
            FraudProof::InvalidStateTransition(proof) => {
                let bad_receipt_parent =
                    DomainBlocks::<T>::get(bad_receipt.parent_domain_block_receipt_hash)
                        .ok_or(FraudProofError::BadReceiptParentNotFound)?
                        .execution_receipt;

                verify_invalid_state_transition_fraud_proof::<
                    T::Block,
                    T::DomainBlock,
                    BalanceOf<T>,
                >(bad_receipt, bad_receipt_parent, proof)
                    .map_err(|_| FraudProofError::InvalidStateTransitionFraudProof)?;
            }
            _ => {}
        }

        Ok(())
    }

    /// Return operators specific election verification params for Proof of Election verification.
    /// If there was an epoch transition in this block for this domain,
    ///     then return the parameters from previous epoch stored in LastEpochStakingDistribution
    /// Else, return those details from the Domain's stake summary for this epoch.
    fn fetch_operator_stake_info(
        domain_id: DomainId,
        operator_id: &OperatorId,
    ) -> Result<(BalanceOf<T>, BalanceOf<T>), BundleError> {
        if let Some(pending_election_params) = LastEpochStakingDistribution::<T>::get(domain_id) {
            if let Some(operator_stake) = pending_election_params.operators.get(operator_id) {
                return Ok((*operator_stake, pending_election_params.total_domain_stake));
            }
        }
        let domain_stake_summary =
            DomainStakingSummary::<T>::get(domain_id).ok_or(BundleError::InvalidDomainId)?;
        let operator_stake = domain_stake_summary
            .current_operators
            .get(operator_id)
            .ok_or(BundleError::BadOperator)
            .unwrap();
        Ok((*operator_stake, domain_stake_summary.current_total_stake))
    }

    /// Called when a bundle is added to update the bundle state for tx range
    /// calculation.
    #[allow(dead_code)]
    // TODO: use once we support tx-range dynamic adjustment properly
    fn note_domain_bundle(domain_id: DomainId) {
        DomainTxRangeState::<T>::mutate(domain_id, |maybe_state| match maybe_state {
            Some(state) => {
                state.interval_bundles += 1;
            }
            None => {
                maybe_state.replace(TxRangeState {
                    tx_range: Self::initial_tx_range(),
                    interval_blocks: 0,
                    interval_bundles: 1,
                });
            }
        });
    }

    /// Called when the block is finalized to update the tx range for all the
    /// domains with bundles in the block.
    #[allow(dead_code)]
    // TODO: use once we support tx-range dynamic adjustment properly
    fn update_domain_tx_range() {
        for domain_id in DomainTxRangeState::<T>::iter_keys() {
            if let Some(domain_config) =
                DomainRegistry::<T>::get(domain_id).map(|obj| obj.domain_config)
            {
                DomainTxRangeState::<T>::mutate(domain_id, |maybe_tx_range_state| {
                    if let Some(tx_range_state) = maybe_tx_range_state {
                        let tx_range_adjustment_interval =
                            T::DomainTxRangeAdjustmentInterval::get();

                        tx_range_state.interval_blocks += 1;

                        if tx_range_state.interval_blocks < tx_range_adjustment_interval {
                            return;
                        }

                        // End of interval, calculate the new tx range.
                        let TxRangeState {
                            tx_range,
                            interval_blocks,
                            interval_bundles,
                        } = tx_range_state;

                        let actual_bundle_count = *interval_bundles;
                        let expected_bundle_count = tx_range_adjustment_interval
                            * u64::from(domain_config.target_bundles_per_block);

                        let new_tx_range = calculate_tx_range(
                            *tx_range,
                            actual_bundle_count,
                            expected_bundle_count,
                        );

                        log::trace!(
                            target: "runtime::domains",
                            "tx range update: blocks = {interval_blocks}, bundles = {actual_bundle_count}, prev = {tx_range}, new = {new_tx_range}"
                        );

                        // Reset the tx range and start over.
                        tx_range_state.tx_range = new_tx_range;
                        tx_range_state.interval_blocks = 0;
                        tx_range_state.interval_bundles = 0;
                    }
                })
            }
        }
    }

    /// Calculates the initial tx range.
    fn initial_tx_range() -> U256 {
        U256::MAX / T::InitialDomainTxRange::get()
    }

    /// Returns the best execution chain number.
<<<<<<< HEAD
    pub fn head_receipt_number(domain_id: DomainId) -> DomainNumberOf<T> {
=======
    pub fn head_receipt_number(domain_id: DomainId) -> DomainBlockNumberFor<T> {
>>>>>>> 9b52fe49
        HeadReceiptNumber::<T>::get(domain_id)
    }

    /// Returns the block number of oldest execution receipt.
<<<<<<< HEAD
    pub fn oldest_receipt_number(domain_id: DomainId) -> DomainNumberOf<T> {
=======
    pub fn oldest_receipt_number(domain_id: DomainId) -> DomainBlockNumberFor<T> {
>>>>>>> 9b52fe49
        Self::head_receipt_number(domain_id).saturating_sub(Self::block_tree_pruning_depth())
    }

    /// Returns the block tree pruning depth.
<<<<<<< HEAD
    pub fn block_tree_pruning_depth() -> DomainNumberOf<T> {
=======
    pub fn block_tree_pruning_depth() -> DomainBlockNumberFor<T> {
>>>>>>> 9b52fe49
        T::BlockTreePruningDepth::get()
    }

    /// Returns the domain block limit of the given domain.
    pub fn domain_block_limit(domain_id: DomainId) -> Option<DomainBlockLimit> {
        DomainRegistry::<T>::get(domain_id).map(|domain_obj| DomainBlockLimit {
            max_block_size: domain_obj.domain_config.max_block_size,
            max_block_weight: domain_obj.domain_config.max_block_weight,
        })
    }

    /// Increase the nomination stake by `reward` to the preferred operator of `who`.
    /// Preference is removed if the nomination fails.
    pub fn on_block_reward(who: NominatorId<T>, reward: BalanceOf<T>) {
        PreferredOperator::<T>::mutate_exists(who.clone(), |maybe_preferred_operator_id| {
            if let Some(operator_id) = maybe_preferred_operator_id {
                if let Err(err) = do_nominate_operator::<T>(*operator_id, who, reward) {
                    log::trace!(
                        target: "runtime::domains",
                        "Failed to stake the reward amount to preferred operator: {err:?}. Removing preference."
                    );
                    maybe_preferred_operator_id.take();
                }
            }
        });
    }

    /// Returns if there are any ERs in the challenge period that have non empty extrinsics.
    /// Note that Genesis ER is also considered special and hence non empty
    pub fn non_empty_er_exists(domain_id: DomainId) -> bool {
<<<<<<< HEAD
        if BlockTree::<T>::contains_key(domain_id, DomainNumberOf::<T>::zero()) {
=======
        if BlockTree::<T>::contains_key(domain_id, DomainBlockNumberFor::<T>::zero()) {
>>>>>>> 9b52fe49
            return true;
        }

        let head_number = HeadDomainNumber::<T>::get(domain_id);
        let mut to_check = head_number
            .checked_sub(&T::BlockTreePruningDepth::get())
            .unwrap_or(Zero::zero());

        while to_check <= head_number {
            if !ExecutionInbox::<T>::iter_prefix_values((domain_id, to_check)).all(|digests| {
                digests
                    .iter()
                    .all(|digest| digest.extrinsics_root == EMPTY_EXTRINSIC_ROOT)
            }) {
                return true;
            }

            to_check = to_check.saturating_add(One::one())
        }

        false
    }

    pub fn extrinsics_shuffling_seed() -> T::Hash {
        let seed = DOMAIN_EXTRINSICS_SHUFFLING_SEED_SUBJECT;
        let (randomness, _) = T::Randomness::random(seed);
        randomness
    }

    pub fn execution_receipt(receipt_hash: ReceiptHash) -> Option<ExecutionReceiptOf<T>> {
        DomainBlocks::<T>::get(receipt_hash).map(|db| db.execution_receipt)
    }
}

impl<T> Pallet<T>
where
    T: Config + frame_system::offchain::SendTransactionTypes<Call<T>>,
{
    /// Submits an unsigned extrinsic [`Call::submit_bundle`].
    pub fn submit_bundle_unsigned(opaque_bundle: OpaqueBundleOf<T>) {
        let slot = opaque_bundle.sealed_header.slot_number();
        let extrincis_count = opaque_bundle.extrinsics.len();

        let call = Call::submit_bundle { opaque_bundle };

        match SubmitTransaction::<T, Call<T>>::submit_unsigned_transaction(call.into()) {
            Ok(()) => {
                log::info!(
                    target: "runtime::domains",
                    "Submitted bundle from slot {slot}, extrinsics: {extrincis_count}",
                );
            }
            Err(()) => {
                log::error!(target: "runtime::domains", "Error submitting bundle");
            }
        }
    }

    /// Submits an unsigned extrinsic [`Call::submit_fraud_proof`].
    pub fn submit_fraud_proof_unsigned(fraud_proof: FraudProof<BlockNumberFor<T>, T::Hash>) {
        let call = Call::submit_fraud_proof {
            fraud_proof: Box::new(fraud_proof),
        };

        match SubmitTransaction::<T, Call<T>>::submit_unsigned_transaction(call.into()) {
            Ok(()) => {
                log::info!(target: "runtime::domains", "Submitted fraud proof");
            }
            Err(()) => {
                log::error!(target: "runtime::domains", "Error submitting fraud proof");
            }
        }
    }
}

/// Calculates the new tx range based on the bundles produced during the interval.
pub fn calculate_tx_range(
    cur_tx_range: U256,
    actual_bundle_count: u64,
    expected_bundle_count: u64,
) -> U256 {
    if actual_bundle_count == 0 || expected_bundle_count == 0 {
        return cur_tx_range;
    }

    let Some(new_tx_range) = U256::from(actual_bundle_count)
        .saturating_mul(&cur_tx_range)
        .checked_div(&U256::from(expected_bundle_count))
    else {
        return cur_tx_range;
    };

    let upper_bound = cur_tx_range.saturating_mul(&U256::from(4_u64));
    let Some(lower_bound) = cur_tx_range.checked_div(&U256::from(4_u64)) else {
        return cur_tx_range;
    };
    new_tx_range.clamp(lower_bound, upper_bound)
}<|MERGE_RESOLUTION|>--- conflicted
+++ resolved
@@ -17,6 +17,7 @@
 
 #![cfg_attr(not(feature = "std"), no_std)]
 #![feature(array_windows)]
+#![feature(associated_type_bounds)]
 
 #[cfg(feature = "runtime-benchmarks")]
 mod benchmarking;
@@ -54,22 +55,13 @@
 };
 use sp_domains_fraud_proof::fraud_proof_runtime_interface::get_fraud_proof_verification_info;
 use sp_domains_fraud_proof::verification::{
-<<<<<<< HEAD
+    verify_invalid_domain_block_hash_fraud_proof,
     verify_invalid_domain_extrinsics_root_fraud_proof, verify_invalid_state_transition_fraud_proof,
-=======
-    verify_invalid_domain_block_hash_fraud_proof, verify_invalid_domain_extrinsics_root_fraud_proof,
->>>>>>> 9b52fe49
 };
 use sp_domains_fraud_proof::{
     FraudProofVerificationInfoRequest, FraudProofVerificationInfoResponse,
 };
-<<<<<<< HEAD
-use sp_runtime::traits::{
-    BlakeTwo256, Block as BlockT, CheckedSub, Hash, Header as HeaderT, NumberFor, One, Zero,
-};
-=======
 use sp_runtime::traits::{BlakeTwo256, CheckedSub, Hash, Header, One, Zero};
->>>>>>> 9b52fe49
 use sp_runtime::{RuntimeAppPublic, SaturatedConversion, Saturating};
 use sp_std::boxed::Box;
 use sp_std::collections::btree_map::BTreeMap;
@@ -91,35 +83,19 @@
     fn domain_instantiation_id(domain_id: DomainId) -> FungibleHoldId<T>;
 }
 
-pub type DomainNumberOf<T> = NumberFor<<T as Config>::DomainBlock>;
-
-pub type DomainHashOf<T> = <<T as Config>::DomainBlock as BlockT>::Hash;
-
-pub type DomainHashingOf<T> = <<<T as Config>::DomainBlock as BlockT>::Header as HeaderT>::Hashing;
-
 pub type ExecutionReceiptOf<T> = ExecutionReceipt<
     BlockNumberFor<T>,
     <T as frame_system::Config>::Hash,
-<<<<<<< HEAD
-    DomainNumberOf<T>,
-    DomainHashOf<T>,
-=======
     DomainBlockNumberFor<T>,
     <T as Config>::DomainHash,
->>>>>>> 9b52fe49
     BalanceOf<T>,
 >;
 
 pub type OpaqueBundleOf<T> = OpaqueBundle<
     BlockNumberFor<T>,
     <T as frame_system::Config>::Hash,
-<<<<<<< HEAD
-    DomainNumberOf<T>,
-    DomainHashOf<T>,
-=======
     DomainBlockNumberFor<T>,
     <T as Config>::DomainHash,
->>>>>>> 9b52fe49
     BalanceOf<T>,
 >;
 
@@ -165,13 +141,8 @@
     };
     use crate::weights::WeightInfo;
     use crate::{
-<<<<<<< HEAD
-        BalanceOf, DomainHashOf, DomainNumberOf, ElectionVerificationParams, HoldIdentifier,
-        NominatorId, OpaqueBundleOf,
-=======
         BalanceOf, DomainBlockNumberFor, ElectionVerificationParams, HoldIdentifier, NominatorId,
         OpaqueBundleOf,
->>>>>>> 9b52fe49
     };
     use alloc::string::String;
     use codec::FullCodec;
@@ -189,11 +160,7 @@
         ReceiptHash, RuntimeId, RuntimeType,
     };
     use sp_runtime::traits::{
-<<<<<<< HEAD
-        AtLeast32BitUnsigned, Block as BlockT, BlockNumberProvider, CheckEqual, CheckedAdd,
-=======
         AtLeast32BitUnsigned, BlockNumberProvider, CheckEqual, CheckedAdd, Header as HeaderT,
->>>>>>> 9b52fe49
         MaybeDisplay, One, SimpleBitOps, Zero,
     };
     use sp_runtime::SaturatedConversion;
@@ -206,15 +173,12 @@
     use subspace_core_primitives::U256;
 
     #[pallet::config]
-    pub trait Config: frame_system::Config {
+    pub trait Config: frame_system::Config<Hash: Into<H256>> {
         type RuntimeEvent: From<Event<Self>> + IsType<<Self as frame_system::Config>::RuntimeEvent>;
 
-<<<<<<< HEAD
-        // TODO: `DomainHash` can be derived from `DomainBlock`, it is still needed just for
+        // TODO: `DomainHash` can be derived from `DomainHeader`, it is still needed just for
         // converting `DomainHash` to/from `H256` without encode/decode, remove it once we found
         // other ways to do this.
-=======
->>>>>>> 9b52fe49
         /// Domain block hash type.
         type DomainHash: Parameter
             + Member
@@ -233,13 +197,8 @@
             + Into<H256>
             + From<H256>;
 
-<<<<<<< HEAD
-        /// The opaque domain block
-        type DomainBlock: Parameter + Member + BlockT<Hash = Self::DomainHash>;
-=======
         /// The domain header type.
         type DomainHeader: HeaderT<Hash = Self::DomainHash>;
->>>>>>> 9b52fe49
 
         /// Same with `pallet_subspace::Config::ConfirmationDepthK`.
         #[pallet::constant]
@@ -272,11 +231,7 @@
 
         /// The block tree pruning depth.
         #[pallet::constant]
-<<<<<<< HEAD
-        type BlockTreePruningDepth: Get<DomainNumberOf<Self>>;
-=======
         type BlockTreePruningDepth: Get<DomainBlockNumberFor<Self>>;
->>>>>>> 9b52fe49
 
         /// The maximum block size limit for all domain.
         #[pallet::constant]
@@ -315,19 +270,11 @@
 
         /// Minimum number of blocks after which any finalized withdrawals are released to nominators.
         #[pallet::constant]
-<<<<<<< HEAD
-        type StakeWithdrawalLockingPeriod: Get<DomainNumberOf<Self>>;
-
-        /// Domain epoch transition interval
-        #[pallet::constant]
-        type StakeEpochDuration: Get<DomainNumberOf<Self>>;
-=======
         type StakeWithdrawalLockingPeriod: Get<DomainBlockNumberFor<Self>>;
 
         /// Domain epoch transition interval
         #[pallet::constant]
         type StakeEpochDuration: Get<DomainBlockNumberFor<Self>>;
->>>>>>> 9b52fe49
 
         /// Treasury account.
         #[pallet::constant]
@@ -465,11 +412,7 @@
         Identity,
         OperatorId,
         Identity,
-<<<<<<< HEAD
-        DomainNumberOf<T>,
-=======
         DomainBlockNumberFor<T>,
->>>>>>> 9b52fe49
         Vec<PendingNominatorUnlock<NominatorId<T>, BalanceOf<T>>>,
         OptionQuery,
     >;
@@ -477,10 +420,6 @@
     /// A list of operators that are either unregistering or one more of the nominators
     /// are withdrawing some staked funds.
     #[pallet::storage]
-<<<<<<< HEAD
-    pub(super) type PendingUnlocks<T: Config> =
-        StorageMap<_, Identity, (DomainId, DomainNumberOf<T>), BTreeSet<OperatorId>, OptionQuery>;
-=======
     pub(super) type PendingUnlocks<T: Config> = StorageMap<
         _,
         Identity,
@@ -488,7 +427,6 @@
         BTreeSet<OperatorId>,
         OptionQuery,
     >;
->>>>>>> 9b52fe49
 
     /// A list operators who were slashed during the current epoch associated with the domain.
     /// When the epoch for a given domain is complete, operator total stake is moved to treasury and
@@ -530,11 +468,7 @@
         Identity,
         DomainId,
         Identity,
-<<<<<<< HEAD
-        DomainNumberOf<T>,
-=======
         DomainBlockNumberFor<T>,
->>>>>>> 9b52fe49
         BTreeSet<ReceiptHash>,
         ValueQuery,
     >;
@@ -545,17 +479,13 @@
         _,
         Identity,
         ReceiptHash,
-<<<<<<< HEAD
-        BlockTreeNode<BlockNumberFor<T>, T::Hash, DomainNumberOf<T>, DomainHashOf<T>, BalanceOf<T>>,
-=======
-        DomainBlock<
+        BlockTreeNode<
             BlockNumberFor<T>,
             T::Hash,
             DomainBlockNumberFor<T>,
             T::DomainHash,
             BalanceOf<T>,
         >,
->>>>>>> 9b52fe49
         OptionQuery,
     >;
 
@@ -569,11 +499,7 @@
     /// The head receipt number of each domain
     #[pallet::storage]
     pub(super) type HeadReceiptNumber<T: Config> =
-<<<<<<< HEAD
-        StorageMap<_, Identity, DomainId, DomainNumberOf<T>, ValueQuery>;
-=======
         StorageMap<_, Identity, DomainId, DomainBlockNumberFor<T>, ValueQuery>;
->>>>>>> 9b52fe49
 
     /// State root mapped again each domain (block, hash)
     /// This acts as an index for other protocols like XDM to fetch state roots faster.
@@ -581,13 +507,8 @@
     pub(super) type StateRoots<T: Config> = StorageMap<
         _,
         Identity,
-<<<<<<< HEAD
-        (DomainId, DomainNumberOf<T>, DomainHashOf<T>),
-        DomainHashOf<T>,
-=======
         (DomainId, DomainBlockNumberFor<T>, T::DomainHash),
         T::DomainHash,
->>>>>>> 9b52fe49
         OptionQuery,
     >;
 
@@ -613,11 +534,7 @@
         _,
         (
             NMapKey<Identity, DomainId>,
-<<<<<<< HEAD
-            NMapKey<Identity, DomainNumberOf<T>>,
-=======
             NMapKey<Identity, DomainBlockNumberFor<T>>,
->>>>>>> 9b52fe49
             NMapKey<Identity, BlockNumberFor<T>>,
         ),
         Vec<BundleDigest>,
@@ -637,11 +554,7 @@
     /// domain block, also used as a mapping of consensus block number to domain block number.
     #[pallet::storage]
     pub(super) type HeadDomainNumber<T: Config> =
-<<<<<<< HEAD
-        StorageMap<_, Identity, DomainId, DomainNumberOf<T>, ValueQuery>;
-=======
         StorageMap<_, Identity, DomainId, DomainBlockNumberFor<T>, ValueQuery>;
->>>>>>> 9b52fe49
 
     /// A temporary storage to hold any previous epoch details for a given domain
     /// if the epoch transitioned in this block so that all the submitted bundles
@@ -822,11 +735,7 @@
         },
         FraudProofProcessed {
             domain_id: DomainId,
-<<<<<<< HEAD
-            new_head_receipt_number: Option<DomainNumberOf<T>>,
-=======
             new_head_receipt_number: Option<DomainBlockNumberFor<T>>,
->>>>>>> 9b52fe49
         },
         DomainOperatorAllowListUpdated {
             domain_id: DomainId,
@@ -1434,25 +1343,15 @@
             .and_then(|mut runtime_object| runtime_object.raw_genesis.take_runtime_code())
     }
 
-<<<<<<< HEAD
-    pub fn domain_best_number(domain_id: DomainId) -> Option<DomainNumberOf<T>> {
-=======
     pub fn domain_best_number(domain_id: DomainId) -> Option<DomainBlockNumberFor<T>> {
->>>>>>> 9b52fe49
         Some(HeadDomainNumber::<T>::get(domain_id))
     }
 
     pub fn domain_state_root(
         domain_id: DomainId,
-<<<<<<< HEAD
-        domain_block_number: DomainNumberOf<T>,
-        domain_block_hash: DomainHashOf<T>,
-    ) -> Option<DomainHashOf<T>> {
-=======
         domain_block_number: DomainBlockNumberFor<T>,
         domain_block_hash: T::DomainHash,
     ) -> Option<T::DomainHash> {
->>>>>>> 9b52fe49
         StateRoots::<T>::get((domain_id, domain_block_number, domain_block_hash))
     }
 
@@ -1478,11 +1377,7 @@
     }
 
     pub fn genesis_state_root(domain_id: DomainId) -> Option<H256> {
-<<<<<<< HEAD
-        BlockTree::<T>::get(domain_id, DomainNumberOf::<T>::zero())
-=======
         BlockTree::<T>::get(domain_id, DomainBlockNumberFor::<T>::zero())
->>>>>>> 9b52fe49
             .first()
             .and_then(DomainBlocks::<T>::get)
             .map(|block| block.execution_receipt.final_state_root.into())
@@ -1650,13 +1545,8 @@
             FraudProof::InvalidTotalRewards(InvalidTotalRewardsProof { storage_proof, .. }) => {
                 verify_invalid_total_rewards_fraud_proof::<
                     T::Block,
-<<<<<<< HEAD
-                    DomainNumberOf<T>,
-                    DomainHashOf<T>,
-=======
                     DomainBlockNumberFor<T>,
                     T::DomainHash,
->>>>>>> 9b52fe49
                     BalanceOf<T>,
                     T::Hashing,
                 >(bad_receipt, storage_proof)
@@ -1709,19 +1599,11 @@
 
                 verify_invalid_domain_extrinsics_root_fraud_proof::<
                     T::Block,
-<<<<<<< HEAD
-                    DomainNumberOf<T>,
-                    DomainHashOf<T>,
-                    BalanceOf<T>,
-                    T::Hashing,
-                    DomainHashingOf<T>,
-=======
                     DomainBlockNumberFor<T>,
                     T::DomainHash,
                     BalanceOf<T>,
                     T::Hashing,
                     DomainHashingFor<T>,
->>>>>>> 9b52fe49
                 >(
                     bad_receipt,
                     proof,
@@ -1738,10 +1620,10 @@
 
                 verify_invalid_state_transition_fraud_proof::<
                     T::Block,
-                    T::DomainBlock,
+                    T::DomainHeader,
                     BalanceOf<T>,
                 >(bad_receipt, bad_receipt_parent, proof)
-                    .map_err(|_| FraudProofError::InvalidStateTransitionFraudProof)?;
+                .map_err(|_| FraudProofError::InvalidStateTransitionFraudProof)?;
             }
             _ => {}
         }
@@ -1849,29 +1731,17 @@
     }
 
     /// Returns the best execution chain number.
-<<<<<<< HEAD
-    pub fn head_receipt_number(domain_id: DomainId) -> DomainNumberOf<T> {
-=======
     pub fn head_receipt_number(domain_id: DomainId) -> DomainBlockNumberFor<T> {
->>>>>>> 9b52fe49
         HeadReceiptNumber::<T>::get(domain_id)
     }
 
     /// Returns the block number of oldest execution receipt.
-<<<<<<< HEAD
-    pub fn oldest_receipt_number(domain_id: DomainId) -> DomainNumberOf<T> {
-=======
     pub fn oldest_receipt_number(domain_id: DomainId) -> DomainBlockNumberFor<T> {
->>>>>>> 9b52fe49
         Self::head_receipt_number(domain_id).saturating_sub(Self::block_tree_pruning_depth())
     }
 
     /// Returns the block tree pruning depth.
-<<<<<<< HEAD
-    pub fn block_tree_pruning_depth() -> DomainNumberOf<T> {
-=======
     pub fn block_tree_pruning_depth() -> DomainBlockNumberFor<T> {
->>>>>>> 9b52fe49
         T::BlockTreePruningDepth::get()
     }
 
@@ -1902,11 +1772,7 @@
     /// Returns if there are any ERs in the challenge period that have non empty extrinsics.
     /// Note that Genesis ER is also considered special and hence non empty
     pub fn non_empty_er_exists(domain_id: DomainId) -> bool {
-<<<<<<< HEAD
-        if BlockTree::<T>::contains_key(domain_id, DomainNumberOf::<T>::zero()) {
-=======
         if BlockTree::<T>::contains_key(domain_id, DomainBlockNumberFor::<T>::zero()) {
->>>>>>> 9b52fe49
             return true;
         }
 
