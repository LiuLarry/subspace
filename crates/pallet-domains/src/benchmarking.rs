--- conflicted
+++ resolved
@@ -862,7 +862,23 @@
     }
 
     #[benchmark]
-<<<<<<< HEAD
+    fn transfer_treasury_funds() {
+        // Ensure the treasury account has balance
+        let treasury_amount = 5000u32.into();
+        let transfer_amount = 500u32.into();
+        let account = account("slashed_account", 1, SEED);
+        assert_eq!(T::Currency::balance(&account), 0u32.into());
+        T::Currency::set_balance(&T::TreasuryAccount::get(), treasury_amount);
+        #[extrinsic_call]
+        _(RawOrigin::Root, account.clone(), transfer_amount);
+        assert_eq!(T::Currency::balance(&account), transfer_amount);
+        assert_eq!(
+            T::Currency::balance(&T::TreasuryAccount::get()),
+            treasury_amount - transfer_amount
+        );
+    }
+
+    #[benchmark]
     fn submit_receipt() {
         let domain_id = register_domain::<T>();
         let (_, operator_id) =
@@ -890,22 +906,6 @@
         submit_receipt(RawOrigin::None, sealed_singleton_receipt);
 
         assert_eq!(Domains::<T>::head_receipt_number(domain_id), 1u32.into());
-=======
-    fn transfer_treasury_funds() {
-        // Ensure the treasury account has balance
-        let treasury_amount = 5000u32.into();
-        let transfer_amount = 500u32.into();
-        let account = account("slashed_account", 1, SEED);
-        assert_eq!(T::Currency::balance(&account), 0u32.into());
-        T::Currency::set_balance(&T::TreasuryAccount::get(), treasury_amount);
-        #[extrinsic_call]
-        _(RawOrigin::Root, account.clone(), transfer_amount);
-        assert_eq!(T::Currency::balance(&account), transfer_amount);
-        assert_eq!(
-            T::Currency::balance(&T::TreasuryAccount::get()),
-            treasury_amount - transfer_amount
-        );
->>>>>>> 5d3be708
     }
 
     fn register_runtime<T: Config>() -> RuntimeId {
